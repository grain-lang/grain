--- conflicted
+++ resolved
@@ -13,13 +13,9 @@
       "GRAINDOC_BIN_PATH": "#{self.target_dir / 'default' / 'graindoc' / 'graindoc.exe'}",
       "GRAINDOC_JS_PATH": "#{self.target_dir / 'default' / 'graindoc' / 'graindoc.bc.js'}",
       "GRAINFORMAT_BIN_PATH": "#{self.target_dir / 'default' / 'grainformat' / 'grainformat.exe'}",
-<<<<<<< HEAD
       "GRAINFORMAT_JS_PATH": "#{self.target_dir / 'default' / 'grainformat' / 'grainformat_js.bc.js'}",
       "GRAINLSP_BIN_PATH": "#{self.target_dir / 'default' / 'grainlsp' / 'grainlsp.exe'}",
       "GRAINLSP_JS_PATH": "#{self.target_dir / 'default' / 'grainlsp' / 'grainlsp_js.bc.js'}",
-=======
-      "GRAINFORMAT_JS_PATH": "#{self.target_dir / 'default' / 'grainformat' / 'grainformat.bc.js'}",
->>>>>>> fc619501
       "CLI_BIN_DIR": "#{self.root / '..' / 'cli' / 'bin'}",
       "TEST_EXEC_PATH": "#{self.target_dir / 'default' / 'test' / 'test.exe'}",
       "TEST_JS_PATH": "#{self.target_dir / 'default' / 'test' / 'test.bc.js'}"
