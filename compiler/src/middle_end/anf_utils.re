--- conflicted
+++ resolved
@@ -238,11 +238,6 @@
   | CSwitch(_, bs, _) =>
     List.fold_left(tuple_max, tuple_zero) @@
     List.map(((_, b)) => anf_count_vars(b), bs)
-<<<<<<< HEAD
-  | CApp(_, args, _) => (List.length(args), 0, 0, 0, 0)
-  | CAppBuiltin(_, _, args) => (List.length(args), 0, 0, 0, 0)
-=======
->>>>>>> ad600524
   | _ => tuple_zero
   };
 
