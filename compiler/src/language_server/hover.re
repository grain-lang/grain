open Grain;
open Compile;
open Grain_parsing;
open Grain_utils;
open Grain_typed;
open Grain_diagnostics;
open Sourcetree;
open Lsp_types;

// https://microsoft.github.io/language-server-protocol/specifications/lsp/3.17/specification/#hoverParams
module RequestParams = {
  [@deriving yojson({strict: false})]
  type t = {
    [@key "textDocument"]
    text_document: Protocol.text_document_identifier,
    position: Protocol.position,
  };
};

// https://microsoft.github.io/language-server-protocol/specifications/lsp/3.17/specification/#hover
module ResponseResult = {
  [@deriving yojson]
  type markup_content = {
    kind: string,
    value: string,
  };

  [@deriving yojson]
  type t = {
    contents: markup_content,
    range: Protocol.range,
  };
};

// We need to use the "grain-type" markdown syntax to have correct coloring on hover items
let grain_type_code_block = Markdown.code_block(~syntax="grain-type");
// Used for module hovers
let grain_code_block = Markdown.code_block(~syntax="grain");

let send_hover = (~id: Protocol.message_id, ~range: Protocol.range, result) => {
  Protocol.response(
    ~id,
    ResponseResult.to_yojson({
      contents: {
        kind: "markdown",
        value: result,
      },
      range,
    }),
  );
};

let markdown_join = (a, b) => {
  // Horizonal rules between code blocks render a little funky
  // so we manually add linebreaks
  Printf.sprintf(
    "%s\n---\n<br><br>\n%s",
    a,
    b,
  );
};

let send_no_result = (~id: Protocol.message_id) => {
  Protocol.response(~id, `Null);
};

let supressed_types = [Builtin_types.path_void, Builtin_types.path_bool];

let print_type = (env, ty) => {
  let instance = grain_type_code_block(Printtyp.string_of_type_scheme(ty));
  try({
    let (path, _, decl) = Ctype.extract_concrete_typedecl(env, ty);
    // Avoid showing the declaration for supressed types
    if (List.exists(
          supressed_type => Path.same(path, supressed_type),
          supressed_types,
        )) {
      raise(Not_found);
    };
    markdown_join(
      grain_code_block(
        Printtyp.string_of_type_declaration(
          ~ident=Ident.create(Path.last(path)),
          decl,
        ),
      ),
      instance,
    );
  }) {
  | Not_found => instance
  };
};

let module_lens = (decl: Types.module_declaration) => {
  let vals = Modules.get_provides(decl);
  let signatures =
    List.map(
      (v: Modules.export) =>
        switch (v.kind) {
        | Function
        | Value => Format.sprintf("let %s", v.signature)
        | Record
        | Enum
        | Abstract
        | Exception => v.signature
        },
      vals,
    );
  grain_code_block(String.concat("\n", signatures));
};

let value_lens = (env: Env.t, ty: Types.type_expr) => {
  print_type(env, ty);
};

let pattern_lens = (p: Typedtree.pattern) => {
  print_type(p.pat_env, p.pat_type);
};

let type_lens = (ty: Typedtree.core_type) => {
  grain_type_code_block(Printtyp.string_of_type_scheme(ty.ctyp_type));
};

let declaration_lens = (ident: Ident.t, decl: Types.type_declaration) => {
  grain_type_code_block(Printtyp.string_of_type_declaration(~ident, decl));
};

<<<<<<< HEAD
let include_lens = (env: Env.t, path: Path.t) => {
  let module_decl = Env.find_module(path, None, env);
  markdown_join(
    grain_code_block("module " ++ Path.name(path)),
    module_lens(module_decl),
=======
let exception_declaration_lens =
    (ident: Ident.t, ext: Types.extension_constructor) => {
  grain_type_code_block(
    Printtyp.string_of_extension_constructor(~ident, ext),
>>>>>>> 6701170a
  );
};

let process =
    (
      ~id: Protocol.message_id,
      ~compiled_code: Hashtbl.t(Protocol.uri, code),
      ~documents: Hashtbl.t(Protocol.uri, string),
      params: RequestParams.t,
    ) => {
  switch (Hashtbl.find_opt(compiled_code, params.text_document.uri)) {
  | None => send_no_result(~id)
  | Some({program, sourcetree}) =>
    let results = Sourcetree.query(params.position, sourcetree);
    switch (results) {
    | [Value({env, value_type, loc}), ..._] =>
      send_hover(
        ~id,
        ~range=Utils.loc_to_range(loc),
        value_lens(env, value_type),
      )
    | [Pattern({pattern}), ..._] =>
      send_hover(
        ~id,
        ~range=Utils.loc_to_range(pattern.pat_loc),
        pattern_lens(pattern),
      )
    | [Type({core_type}), ..._] =>
      send_hover(
        ~id,
        ~range=Utils.loc_to_range(core_type.ctyp_loc),
        type_lens(core_type),
      )
    | [Declaration({ident, decl, loc}), ..._] =>
      send_hover(
        ~id,
        ~range=Utils.loc_to_range(loc),
        declaration_lens(ident, decl),
      )
    | [Exception({ident, ext, loc}), ..._] =>
      send_hover(
        ~id,
        ~range=Utils.loc_to_range(loc),
        exception_declaration_lens(ident, ext),
      )
    | [Module({path, decl, loc}), ..._] =>
      send_hover(~id, ~range=Utils.loc_to_range(loc), module_lens(decl))
    | [Include({env, path, loc}), ..._] =>
      send_hover(
        ~id,
        ~range=Utils.loc_to_range(loc),
        include_lens(env, path),
      )
    | _ => send_no_result(~id)
    };
  };
};<|MERGE_RESOLUTION|>--- conflicted
+++ resolved
@@ -125,18 +125,18 @@
   grain_type_code_block(Printtyp.string_of_type_declaration(~ident, decl));
 };
 
-<<<<<<< HEAD
 let include_lens = (env: Env.t, path: Path.t) => {
   let module_decl = Env.find_module(path, None, env);
   markdown_join(
     grain_code_block("module " ++ Path.name(path)),
     module_lens(module_decl),
-=======
+  );
+};
+
 let exception_declaration_lens =
     (ident: Ident.t, ext: Types.extension_constructor) => {
   grain_type_code_block(
     Printtyp.string_of_extension_constructor(~ident, ext),
->>>>>>> 6701170a
   );
 };
 
