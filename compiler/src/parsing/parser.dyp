{
open Location
open Identifier
open Dyp
open Parsetree
open Ast_helper
open Grain_utils

(* Used for error messages and as a default, in case anything slips through
   without an explicit loc. *)
let first_loc = ref Location.dummy_loc
let last_loc = ref Location.dummy_loc
let dyp_merge = keep_all

let last_state_printer = ref (fun () -> ())

let when_debug ?n thunk =
  match n with
  | Some(n) ->
      if !Grain_utils.Config.parser_debug_level >= n then
        thunk()
  | None -> ()

let prerr_string s = when_debug ~n:1 (fun () -> Stdlib.prerr_string s)

let debug_print_state () =
  when_debug !last_state_printer

let line_comment source loc =
  let content = String_utils.slice ~first:1 source |> String.trim in
  Line { cmt_content=content; cmt_source=source; cmt_loc=loc }

let symbol_rloc dyp =
  let ret = {
    loc_start = dyp.symbol_start_pos ();
    loc_end = dyp.symbol_end_pos ();
    loc_ghost = false;
  } in
  last_state_printer := (fun () -> dyp.print_state stderr);
  when_debug ~n:1 !last_state_printer;
  last_loc := ret;
  ret

let symbol_gloc dyp =
  let ret = {
    loc_start = dyp.symbol_start_pos ();
    loc_end = dyp.symbol_end_pos ();
    loc_ghost = true;
  } in
  last_state_printer := (fun () -> dyp.print_state stderr);
  when_debug ~n:1 !last_state_printer;
  last_loc := ret;
  ret

let rhs_loc dyp n =
  let ret = {
    loc_start = dyp.rhs_start_pos n;
    loc_end = dyp.rhs_end_pos n;
    loc_ghost = false;
  } in
  last_state_printer := (fun () -> dyp.print_state stderr);
  when_debug ~n:1 !last_state_printer;
  last_loc := ret;
  ret

let fix_block_mapper super =
  let open Ast_mapper in
  let expr mapper ({pexp_desc; pexp_loc} as e) =
    match pexp_desc with
    | PExpBlock([]) -> super.expr mapper e
    | PExpBlock(elts) ->
      let elts = List.map (mapper.expr mapper) elts in
      (* Properly nest let bindings *)
      let elts = List.fold_right (fun ({pexp_desc} as stmt) elts ->
        match pexp_desc with
        | PExpLet(r, m, binds, _) -> [{stmt with pexp_desc=PExpLet(r, m, binds, {stmt with pexp_desc=PExpBlock(elts)})}]
        | _ -> stmt::elts
      ) elts [] in
      {e with pexp_desc=PExpBlock(elts)}
    | _ -> super.expr mapper e in
  {super with expr}

let fix_tyvar_mapper super =
  let open Ast_mapper in
  let open Ast_helper in
  let typ mapper ({ptyp_desc; ptyp_loc} as t) =
    match ptyp_desc with
    | PTyVar v when (v <> "") && (match v.[0] with 'A'..'Z' -> true | _ -> false) ->
      let id = mkloc (IdentName v) ptyp_loc in
      {t with ptyp_desc=PTyConstr(id, [])}
    | _ -> super.typ mapper t in
  {super with typ}

let fix_blocks ({statements} as prog) =
  let open Ast_mapper in
  let mapper = default_mapper
    |> fix_block_mapper
    |> fix_tyvar_mapper in
  {prog with
   statements=List.map (mapper.toplevel mapper) statements}

let no_record_block exprs =
  match exprs with
  | [{pexp_desc=PExpId {txt=IdentName _}}] -> raise Dyp.Giveup
  | _ -> ()

let no_brace_expr expr =
  match expr.pexp_desc with
  | PExpBlock _
  | PExpRecord _ -> raise Dyp.Giveup
  | _ -> ()

let no_uppercase_ident expr =
  match expr.pexp_desc with
  | PExpId {txt=id} ->
    let first_char = String.get (Identifier.last id) 0 in
    if Char_utils.is_uppercase_letter first_char then raise Dyp.Giveup
  | _ -> ()

let no_array_access expr =
  match expr.pexp_desc with
  | PExpArrayGet _ -> raise Dyp.Giveup
  | _ -> ()


let mkid ns =
  let help ns =
    let rec help ns (acc_ident, acc_str) =
      let ident = Option.fold ~some:(fun i -> IdentExternal(i, acc_str)) ~none:(IdentName acc_str) acc_ident in
      match ns with
        | [] -> ident
        | n::tl -> help tl (Some ident, n) in
    match ns with
      | [] -> failwith "Should be impossible"
      | n::tl -> help tl (None, n) in
  mkloc @@ help ns

let mkid_expr dyp ns = Exp.ident ~loc:(symbol_rloc dyp) (mkid ns (symbol_rloc dyp))

let mkstr dyp s = mkloc s (symbol_rloc dyp)

let make_program statements =
  let prog_loc = {
    loc_start=(!first_loc).loc_end;
    loc_end=(!last_loc).loc_end;
    loc_ghost=false;
  } in
  fix_blocks {statements; comments=[]; prog_loc}

<<<<<<< HEAD
=======
(* Simple numbers span the 31-bit range as we reserve one tag bit *)
let simple_number_max = 1073741824L
let simple_number_min = -1073741824L

let compile_int_gen dyp v =
  match v with
  | (_, Some(s)) -> Exp.constant ~loc:(symbol_rloc dyp) (Const.int_overflow s)
  | (n, _) when (Int64.compare n simple_number_max) < 0 && (Int64.compare n simple_number_min) > 0 -> Exp.constant ~loc:(symbol_rloc dyp) (Const.int (Int64.to_int n))
  | (n, _) when (Int64.compare n (Int64.of_int32 Int32.max_int)) < 0 && (Int64.compare n (Int64.of_int32 Int32.min_int)) > 0 -> Exp.prim1 ~loc:(symbol_rloc dyp) Int32ToNumber (Exp.constant ~loc:(symbol_rloc dyp) (Const.int32 (Int64.to_int32 n)))
  | (n, _) -> Exp.prim1 ~loc:(symbol_rloc dyp) Int64ToNumber (Exp.constant ~loc:(symbol_rloc dyp) (Const.int64 n))

let negate_int_gen v =
  match v with
  | (n, s) -> (Int64.neg n, s)
>>>>>>> 330514b9
}



/* Operator precedence may be found in /docs/contributor/operator_precedence.md */
%relation p180<p170<p160<p150<p140<p130<p120<p110<p100<p90<p80<p70<p60<p50<p40<p30<p20<p10<p0

%token <string> NUMBER_INT
%token <string> NUMBER_FLOAT
%token <string> INT32
%token <string> INT64
%token <string> FLOAT32
%token <string> FLOAT64
%token <string> ID
%token <string> TYPEID
%token <string> STRING
%token LBRACK RBRACK LPAREN LPARENNOSPACE RPAREN LBRACE RBRACE LCARET RCARET
%token CARET
%token COMMA SEMI AS
%token THICKARROW ARROW PIPE
%token IS EQEQ LESSEQ GREATEREQ
%token EQUAL GETS
%token UNDERSCORE
%token COLON COLONCOLON DOT ELLIPSIS

%token ASSERT FAIL EXCEPTION TRY RAISE CATCH

%token PLUS PLUSPLUS DASH STAR SLASH PERCENT
%token TRUE FALSE VOID

%token LET MUT REC IF WHEN ELSE MATCH WHILE
%token AMPAMP PIPEPIPE NOT

%token DATA IMPORT EXPORT FOREIGN WASM PRIMITIVE
%token EXCEPT FROM
%token EOL EOF

%start <Parsetree.parsed_program> program

%parser

eol :
  | EOL { () }

eols :
  | eol+ { () }

eos :
  | eols { None }
  | SEMI eols? { None }

lbrack :
  | LBRACK eols? { () }

rbrack :
  | eols? RBRACK { () }

lparen :
  | LPAREN eols? { () }

rparen :
  | eols? RPAREN { () }

lbrace :
  | LBRACE eols? { () }

rbrace :
  | eols? RBRACE { () }

lcaret :
  | LCARET eols? { () }

rcaret :
  | eols? RCARET { () }

comma :
  | eols? COMMA eols? { () }

colon :
  | eols? COLON eols? { () }

dot :
  | eols? DOT eols? { () }

arrow :
  | eols? ARROW eols? { () }

thickarrow :
  | eols? THICKARROW eols? { () }

pipe :
  | PIPE eols? { () }

equal :
  | eols? EQUAL eols? { () }

const :
<<<<<<< HEAD
  | NUMBER_INT { Const.number (PConstNumberInt $1) }
  | NUMBER_FLOAT { Const.number (PConstNumberFloat $1) }
  | INT32 { Const.int32 $1 }
  | INT64 { Const.int64 $1 }
  | FLOAT32 { Const.float32 $1 }
  | FLOAT64 { Const.float64 $1 }
=======
  | dash_op? INT32 { Const.int32 (if Option.is_some $1 then Int32.neg $2 else $2) }
  | dash_op? INT64 { Const.int64 (if Option.is_some $1 then Int64.neg $2 else $2) }
  | dash_op? FLOAT32 { Const.float32 (if Option.is_some $1 then Float.neg $2 else $2) }
  | dash_op? FLOAT64 { Const.float64 (if Option.is_some $1 then Float.neg $2 else $2) }
>>>>>>> 330514b9
  | TRUE { Const.bool true }
  | FALSE { Const.bool false }
  | VOID { Const.void }
  | STRING { Const.string $1 }

expr :
  | stmt_expr
  | binop_expr

binop_expr :
  | binop_expr(<=p110) plus_op eols?      binop_expr(<p110) { Exp.apply ~loc:(symbol_rloc dyp) (mkid_expr dyp [$2]) [$1; $4] } p110
  | binop_expr(<=p110) dash_op eols?      binop_expr(<p110) { Exp.apply ~loc:(symbol_rloc dyp) (mkid_expr dyp [$2]) [$1; $4] } p110
  | binop_expr(<=p120) star_op eols?      binop_expr(<p120) { Exp.apply ~loc:(symbol_rloc dyp) (mkid_expr dyp [$2]) [$1; $4] } p120
  | binop_expr(<=p120) slash_op eols?     binop_expr(<p120) { Exp.apply ~loc:(symbol_rloc dyp) (mkid_expr dyp [$2]) [$1; $4] } p120
  | binop_expr(<=p120) percent_op eols?   binop_expr(<p120) { Exp.apply ~loc:(symbol_rloc dyp) (mkid_expr dyp [$2]) [$1; $4] } p120
  | binop_expr(<=p80) is_op eols?        binop_expr(<p80) { Exp.apply ~loc:(symbol_rloc dyp) (mkid_expr dyp [$2]) [$1; $4] } p80
  | binop_expr(<=p80) eqeq_op eols?      binop_expr(<p80) { Exp.apply ~loc:(symbol_rloc dyp) (mkid_expr dyp [$2]) [$1; $4] } p80
  | binop_expr(<=p80) noteq_op eols?     binop_expr(<p80) { Exp.apply ~loc:(symbol_rloc dyp) (mkid_expr dyp [$2]) [$1; $4] } p80
  | binop_expr(<=p90) lcaret_op eols?    binop_expr(<p90) { Exp.apply ~loc:(symbol_rloc dyp) (mkid_expr dyp [$2]) [$1; $4] } p90
  | binop_expr(<=p90) rcaret_op eols?    binop_expr(<p90) { Exp.apply ~loc:(symbol_rloc dyp) (mkid_expr dyp [$2]) [$1; $4] } p90
  | binop_expr(<=p90) lesseq_op eols?    binop_expr(<p90) { Exp.apply ~loc:(symbol_rloc dyp) (mkid_expr dyp [$2]) [$1; $4] } p90
  | binop_expr(<=p90) greatereq_op eols? binop_expr(<p90) { Exp.apply ~loc:(symbol_rloc dyp) (mkid_expr dyp [$2]) [$1; $4] } p90
  | binop_expr(<=p40) ampamp_op eols?    binop_expr(<p40) { Exp.apply ~loc:(symbol_rloc dyp) (mkid_expr dyp [$2]) [$1; $4] } p40
  | binop_expr(<=p30) pipepipe_op eols?  binop_expr(<p30) { Exp.apply ~loc:(symbol_rloc dyp) (mkid_expr dyp [$2]) [$1; $4] } p30
  | binop_expr(<=p110) plusplus_op eols?  binop_expr(<p110) { Exp.apply ~loc:(symbol_rloc dyp) (mkid_expr dyp [$2]) [$1; $4] } p110
  | binop_expr colon typ { Exp.constraint_ ~loc:(symbol_rloc dyp) $1 $3 } p140
  | lam_expr { $1 } p0
  | non_assign_expr { $1 } p140
  | assign_expr { $1 } p10

pattern :
  | pattern colon typ { Pat.constraint_ ~loc:(symbol_rloc dyp) $1 $3 }
  | UNDERSCORE { Pat.any ~loc:(symbol_rloc dyp) () }
  /* If the pattern uses an external ID, we know it's a constructor, not a variable */
  | ext_constructor { Pat.construct ~loc:(symbol_rloc dyp) $1 [] }
  | [ID | infix] { Pat.var ~loc:(symbol_rloc dyp) (mkstr dyp $1) }
  | lparen tuple_patterns rparen { Pat.tuple ~loc:(symbol_rloc dyp) $2 }
  | lparen pattern rparen { $2 }
  | lbrace record_patterns rbrace { Pat.record ~loc:(symbol_rloc dyp) $2 }
  | type_id lparen patterns rparen { Pat.construct ~loc:(symbol_rloc dyp) $1 $3 }
  | type_id { Pat.construct ~loc:(symbol_rloc dyp) $1 [] }
  | lbrack patterns [comma ELLIPSIS any_or_var_pat {$3}]? rbrack { Pat.list ~loc:(symbol_rloc dyp) $2 $3 }
  | lbrack [ELLIPSIS any_or_var_pat {$2}]? rbrack { Pat.list ~loc:(symbol_rloc dyp) [] $2 }

any_or_var_pat :
  | UNDERSCORE { Pat.any ~loc:(symbol_rloc dyp) () }
  | ID { Pat.var ~loc:(symbol_rloc dyp) (mkstr dyp $1) }

patterns :
  | pattern [comma pattern {$2}]* { $1::$2 }

tuple_patterns :
  | pattern comma { [$1] }
  | pattern [comma pattern {$2}]+ { $1::$2 }

record_patterns :
  | record_pattern [comma record_pattern {$2}]* { $1::$2 }

record_pattern :
  | UNDERSCORE { None, Open }
  | id colon pattern { Some($1, $3), Closed }
  | id { Some($1, Pat.var ~loc:(symbol_rloc dyp) (mkstr dyp (Identifier.last $1.txt))), Closed }

data_typ :
  | type_id lcaret typ [comma typ {$2}]* rcaret { Typ.constr $1 ($3::$4) }
  | type_id { Typ.constr $1 [] }

typ :
  /* Convenience: Parens optional for single-argument functions */
  | data_typ arrow typ { Typ.arrow ~loc:(symbol_rloc dyp) [$1] $3 }
  | ID arrow typ { Typ.arrow ~loc:(symbol_rloc dyp) [(Typ.var $1)] $3 }
  | lparen typs rparen arrow typ { Typ.arrow ~loc:(symbol_rloc dyp) $2 $5 }
  | lparen tuple_typs rparen { Typ.tuple ~loc:(symbol_rloc dyp) $2 }
  | lparen typ rparen { $2 }
  | ID { Typ.var $1 }
  | data_typ

typs :
  | [typ [comma typ {$2}]* {$1::$2}]? { Option.value ~default:[] $1 }

tuple_typs :
  | typ comma { [$1] }
  | typ [comma typ {$2}]+ { $1::$2 }

value_bind :
  | pattern equal expr { Vb.mk ~loc:(symbol_rloc dyp) $1 $3 }

value_binds :
  | value_bind [comma value_bind {$2}]* { $1::$2 }

import_shape :
  | id { PImportModule, Some $1 }
  | STAR [EXCEPT lbrace id [comma id {$2}]* rbrace {$3::$4}]? [AS id {$2}]? { PImportAllExcept (Option.value ~default:[] $2), $3 }
  | lbrace [id [AS id {$2}]? [comma id [AS id {$2}]? {($2, $3)}]* {($1, $2)::$3}]? rbrace [AS id {$2}]? { PImportValues (Option.value ~default:[] $2), $4 }

import_stmt :
  | IMPORT import_shape [comma import_shape {$2}]* FROM file_path { Imp.mk ($2::$3) $5 }

export_stmt :
  | EXPORT LET REC value_binds { Top.let_ Exported Recursive Immutable $4 }
  | EXPORT LET value_binds { Top.let_ Exported Nonrecursive Immutable $3 }
  | EXPORT LET REC MUT value_binds { Top.let_ Exported Recursive Mutable $5 }
  | EXPORT LET MUT value_binds { Top.let_ Exported Nonrecursive Mutable $4 }
  | EXPORT foreign_stmt { Top.foreign ~loc:(symbol_rloc dyp) Exported $2 }
  | EXPORT primitive_stmt { Top.primitive ~loc:(symbol_rloc dyp) Exported $2 }
  | EXPORT data_declaration { Top.data Exported $2 }
  | EXPORT exception_stmt { Top.grain_exception ~loc:(symbol_rloc dyp) Exported $2 }
  | EXPORT any_id_str [AS any_id_str {$2}]? [comma any_id_str [AS any_id_str {$2}]? {$2, $3}]* { Top.export ~loc:(symbol_rloc dyp) (Ex.mk ~loc:(symbol_rloc dyp) (($2, $3)::$4)) }
  | EXPORT STAR [EXCEPT export_id_str [comma export_id_str {$2}]* {$2::$3}]? { Top.export_all ~loc:(symbol_rloc dyp) (Option.value ~default:[] $3) }

data_constructor :
  | TYPEID { CDecl.singleton ~loc:(symbol_rloc dyp) (mkstr dyp $1) }
  | TYPEID lparen typs rparen { CDecl.tuple ~loc:(symbol_rloc dyp) (mkstr dyp $1) $3 }
  /* Special support for lists */
  | lbrack rbrack { CDecl.singleton ~loc:(symbol_rloc dyp) (mkstr dyp "[]") }
  | lbrack ELLIPSIS rbrack lparen typs rparen { CDecl.tuple ~loc:(symbol_rloc dyp) (mkstr dyp "[...]") $5 }

data_constructors :
  | pipe? data_constructor [eols? pipe data_constructor {$3}]* { $2::$3 }

data_label :
  | simple_id colon typ { LDecl.mk ~loc:(symbol_rloc dyp) $1 $3 Immutable }
  | MUT simple_id colon typ { LDecl.mk ~loc:(symbol_rloc dyp) $2 $4 Mutable }

data_labels :
  | lbrace data_label [comma data_label {$2}]* comma? rbrace { $2::$3 }

data_declaration :
  | DATA TYPEID [lcaret ID [comma ID {$2}]* rcaret {$2::$3}]? equal data_constructors { Dat.variant ~loc:(symbol_rloc dyp) (mkstr dyp $2) (List.map Typ.var (Option.value ~default:[] $3)) $5 }
  | DATA TYPEID [lcaret ID [comma ID {$2}]* rcaret {$2::$3}]? equal data_labels { Dat.record ~loc:(symbol_rloc dyp) (mkstr dyp $2) (List.map Typ.var (Option.value ~default:[] $3)) $5 }

prim1_expr :
  | NOT non_assign_expr { Exp.apply ~loc:(symbol_rloc dyp) (mkid_expr dyp ["!"]) [$2] }
  | CARET non_assign_expr { Exp.apply ~loc:(symbol_rloc dyp) (mkid_expr dyp ["^"]) [$2] }

paren_expr :
  | lparen expr rparen { $2 }

app_arg_exprs :
  | [expr [comma expr {$2}]* { $1::$2 }]? { Option.value ~default:[] $1 }

app_expr :
  | id_expr lparen app_arg_exprs rparen { prerr_string "\napp_expr\n"; when_debug ~n:1 (fun () -> dyp.print_state stderr); Exp.apply ~loc:(symbol_rloc dyp) $1 $3 }
  | paren_expr lparen app_arg_exprs rparen { prerr_string "\napp_expr\n"; when_debug ~n:1 (fun () -> dyp.print_state stderr); Exp.apply ~loc:(symbol_rloc dyp) $1 $3 }
  | app_expr lparen app_arg_exprs rparen { prerr_string "\napp_expr\n"; when_debug ~n:1 (fun () -> dyp.print_state stderr); Exp.apply ~loc:(symbol_rloc dyp) $1 $3 }

ext_constructor :
  | TYPEID [dot TYPEID {$2}]+ { prerr_string "\nid\n"; when_debug ~n:1 (fun () -> dyp.print_state stderr); (mkid ($1::$2)) (symbol_rloc dyp) }

plus_op :
  | PLUS { "+" }
plusplus_op :
  | PLUSPLUS { "++" }
dash_op :
  | DASH { "-" }
star_op :
  | STAR { "*" }
slash_op :
  | SLASH { "/" }
percent_op :
  | PERCENT { "%" }
is_op :
  | IS { "is" }
eqeq_op :
  | EQEQ { "==" }
noteq_op :
  | NOT EQUAL { "!=" }
lcaret_op :
  | LCARET { "<" }
rcaret_op :
  | RCARET { ">" }
lesseq_op :
  | LESSEQ { "<=" }
greatereq_op :
  | GREATEREQ { ">=" }
ampamp_op :
  | AMPAMP { "&&" }
pipepipe_op :
  | PIPEPIPE { "||" }
pluseq_op :
  | PLUS EQUAL { "+" }
dasheq_op :
  | DASH EQUAL { "-" }
stareq_op :
  | STAR EQUAL { "*" }
slasheq_op :
  | SLASH EQUAL { "/" }
percenteq_op :
  | PERCENT EQUAL { "%" }

infix_op :
  | plus_op
  | dash_op
  | star_op
  | slash_op
  | percent_op
  | is_op
  | eqeq_op
  | plusplus_op
  | noteq_op
  | lcaret_op
  | rcaret_op
  | lesseq_op
  | greatereq_op
  | ampamp_op
  | pipepipe_op
  | pluseq_op
  | dasheq_op
  | stareq_op
  | slasheq_op

infix :
  | lparen infix_op rparen { $2 }

prefix :
  | lparen NOT rparen { "!" }
  | lparen CARET rparen { "^" }

id :
  | [TYPEID dot {$1}]* [ID | TYPEID | infix | prefix] { prerr_string "\nid\n"; when_debug ~n:1 (fun () -> dyp.print_state stderr); (mkid (List.append $1 [$2])) (symbol_rloc dyp) }

simple_id :
  | ID { (mkid [$1]) (symbol_rloc dyp) }

type_id :
  | TYPEID { prerr_string "\nid\n"; when_debug ~n:1 (fun () -> dyp.print_state stderr); (mkid [$1]) (symbol_rloc dyp) }

id_expr :
  | id { prerr_string "\nsimple_expr\n"; when_debug ~n:1 (fun () -> dyp.print_state stderr); Exp.ident ~loc:(symbol_rloc dyp) $1 }

simple_expr :
<<<<<<< HEAD
=======
  | dash_op? INT_GEN { compile_int_gen dyp (if Option.is_some $1 then negate_int_gen $2 else $2) }
  | dash_op? FLOAT_GEN { Exp.prim1 ~loc:(symbol_rloc dyp) Float64ToNumber (Exp.constant ~loc:(symbol_rloc dyp) (Const.float64 (if Option.is_some $1 then Float.neg $2 else $2))) }
>>>>>>> 330514b9
  | const { Exp.constant ~loc:(symbol_rloc dyp) $1 }
  | lparen tuple_exprs rparen { Exp.tuple ~loc:(symbol_rloc dyp) $2 }
  | lbrace record_exprs rbrace { Exp.record ~loc:(symbol_rloc dyp) $2 }
  | id_expr { $1 }

block_expr :
  | lbrace block_body rbrace { no_record_block $2; Exp.block ~loc:(symbol_rloc dyp) $2 }

block :
  | lbrace block_body rbrace { Exp.block ~loc:(symbol_rloc dyp) $2 }

block_or_expr :
  | block { $1 }
  | expr { no_brace_expr $1; $1 }

lam_args :
  | patterns? { Option.value ~default:[] $1 }

lam_expr :
  | lparen lam_args rparen thickarrow block_or_expr { Exp.lambda ~loc:(symbol_rloc dyp) $2 $5 }
  | ID thickarrow block_or_expr { Exp.lambda ~loc:(symbol_rloc dyp) [Pat.var ~loc:(rhs_loc dyp 1) (mkstr dyp $1)] $3 }

let_expr :
  | LET REC value_binds { Exp.let_ ~loc:(symbol_rloc dyp) Recursive Immutable $3 (Exp.block []) }
  | LET value_binds { Exp.let_ ~loc:(symbol_rloc dyp) Nonrecursive Immutable $2 (Exp.block []) }
  | LET REC MUT value_binds { Exp.let_ ~loc:(symbol_rloc dyp) Recursive Mutable $4 (Exp.block []) }
  | LET MUT value_binds { Exp.let_ ~loc:(symbol_rloc dyp) Nonrecursive Mutable $3 (Exp.block []) }

if_expr :
  | IF lparen expr rparen eols? block_or_expr { Exp.if_ ~loc:(symbol_rloc dyp) $3 $6 (Exp.block []) }
  | IF lparen expr rparen eols? block_or_expr ELSE eols? block_or_expr { Exp.if_ ~loc:(symbol_rloc dyp) $3 $6 $9 }

while_expr :
  | WHILE lparen expr rparen block { Exp.while_ ~loc:(symbol_rloc dyp) $3 $5 }

match_branch :
  | pattern [WHEN expr {$2}]? thickarrow expr { Mb.mk ~loc:(symbol_rloc dyp) $1 $4 $2 }

match_branches :
  | pipe? match_branch [eols? pipe match_branch {$3}]* { $2::$3 }

match_expr :
  | MATCH lparen expr rparen lbrace match_branches rbrace { Exp.match_ ~loc:(symbol_rloc dyp) $3 $6 }

list_expr_ending :
  | comma? { None }
  | comma ELLIPSIS expr { Some $3 }

list_expr :
  | lbrack rbrack { Exp.list ~loc:(symbol_rloc dyp) [] None }
  | lbrack expr [comma expr {$2}]* list_expr_ending rbrack { Exp.list ~loc:(symbol_rloc dyp) ($2::$3) $4 }

array_expr :
  | lbrack rcaret rbrack { Exp.array ~loc:(symbol_rloc dyp) [] }
  | lbrack rcaret expr [comma expr {$2}]* rbrack { Exp.array ~loc:(symbol_rloc dyp) ($3::$4) }

stmt_expr :
  | ASSERT expr { Exp.apply ~loc:(symbol_rloc dyp) (mkid_expr dyp ["assert"]) [$2] }
  | FAIL expr { Exp.apply ~loc:(symbol_rloc dyp) (mkid_expr dyp ["fail"]) [$2] }

assign_binop_op :
  | pluseq_op
  | dasheq_op
  | stareq_op
  | slasheq_op
  | percenteq_op

assign_expr :
  | binop_expr(<p10) eols? GETS eols? expr { no_array_access $1; Exp.box_assign ~loc:(symbol_rloc dyp) $1 $5 }
  | id_expr equal expr { Exp.assign ~loc:(symbol_rloc dyp) $1 $3 }
  | id_expr eols? assign_binop_op eols? expr { Exp.assign ~loc:(symbol_rloc dyp) $1 (Exp.apply ~loc:(symbol_rloc dyp) (mkid_expr dyp [$3]) [$1; $5]) }
  | record_set { $1 }
  | array_set { $1 }

non_assign_expr :
  | app_expr    { prerr_string "\nexpr_app_expr\n"; when_debug ~n:1 (fun () -> dyp.print_state stderr); $1 }
  | prim1_expr  { $1 }
  | simple_expr { prerr_string "\nexpr_simple_expr\n"; when_debug ~n:1 (fun () -> dyp.print_state stderr); $1 }
  | record_get  { $1 }
  | paren_expr  { $1 }
  | block_expr  { $1 }
  | if_expr     { $1 }
  | while_expr  { $1 }
  | match_expr  { $1 }
  | list_expr   { $1 }
  | array_get   { $1 }
  | array_expr  { $1 }

block_body_expr :
  | let_expr    { $1 }
  | expr  { $1 }

block_body_stmt :
  | block_body_expr SEMI eols? { Exp.ignore $1 }
  | block_body_expr eols { $1 }

tuple_exprs :
  | expr comma { [$1] }
  | expr [comma expr {$2}]+ { $1::$2 }

array_get :
  | non_assign_expr lbrack expr rbrack { Exp.array_get ~loc:(symbol_rloc dyp) $1 $3 }

array_set :
  | expr lbrack expr rbrack GETS eols? expr { Exp.array_set ~loc:(symbol_rloc dyp) $1 $3 $7 }

record_get :
  | non_assign_expr dot simple_id { no_uppercase_ident $1; Exp.record_get $1 $3 }

record_set :
  | non_assign_expr dot simple_id equal expr { no_uppercase_ident $1; Exp.record_set ~loc:(symbol_rloc dyp) $1 $3 $5 }

record_field :
  | id colon expr { $1, $3 }

record_pun :
  | ID { mkid [$1] (symbol_rloc dyp), Exp.ident ~loc:(symbol_rloc dyp) (mkid [$1] (symbol_rloc dyp)) }

record_exprs :
  | [record_field | record_pun] [comma [record_field | record_pun] {$2}]* comma? {$1::$2}

block_body :
  | block_body_stmt* block_body_expr SEMI { $1 @ [Exp.ignore $2] }
  | block_body_stmt* block_body_expr { $1 @ [$2] }

file_path :
  | STRING { Location.mkloc $1 (symbol_rloc dyp) }

id_str :
  | ID { Location.mkloc $1 (symbol_rloc dyp) }
  | infix { Location.mkloc $1 (symbol_rloc dyp) }
  | prefix { Location.mkloc $1 (symbol_rloc dyp) }

type_id_str :
  | TYPEID { Location.mkloc $1 (symbol_rloc dyp) }

any_id_str :
  | id_str { $1 }
  | type_id_str { $1 }

export_id_str :
  | id_str { ExportExceptValue $1 }
  | type_id_str { ExportExceptData $1 }

foreign_stmt :
  | FOREIGN WASM id_str colon typ [AS id_str {$2}]? FROM file_path { Val.mk ~loc:(symbol_rloc dyp) ~mod_:$8 ~name:$3 ~alias:$6 ~typ:$5 ~prim:[] }

primitive :
  | ASSERT { Location.mkloc "assert" (symbol_rloc dyp) }
  | FAIL { Location.mkloc "fail" (symbol_rloc dyp) }

primitive_stmt :
  | PRIMITIVE id_str colon typ equal STRING { Val.mk ~loc:(symbol_rloc dyp) ~mod_:{$2 with txt="primitive"} ~name:$2 ~alias:None ~typ:$4 ~prim:[$6] }
  | PRIMITIVE primitive colon typ equal STRING { Val.mk ~loc:(symbol_rloc dyp) ~mod_:{$2 with txt="primitive"} ~name:$2 ~alias:None ~typ:$4 ~prim:[$6] }

exception_stmt :
  | EXCEPTION type_id_str { Except.singleton ~loc:(symbol_rloc dyp) $2 }
  | EXCEPTION type_id_str lparen typs rparen { Except.tuple ~loc:(symbol_rloc dyp) $2 $4 }
  
toplevel_stmt :
  | LET REC value_binds { Top.let_ Nonexported Recursive Immutable $3 }
  | LET value_binds { Top.let_ Nonexported Nonrecursive Immutable $2 }
  | LET REC MUT value_binds { Top.let_ Nonexported Recursive Mutable $4 }
  | LET MUT value_binds { Top.let_ Nonexported Nonrecursive Mutable $3 }
  | expr { Top.expr $1 }
  | import_stmt { Top.import $1 }
  | IMPORT foreign_stmt { Top.foreign ~loc:(symbol_rloc dyp) Nonexported $2 }
  | export_stmt { $1 }
  | primitive_stmt { Top.primitive ~loc:(symbol_rloc dyp) Nonexported $1 }
  | data_declaration { Top.data Nonexported $1 }
  | exception_stmt { Top.grain_exception ~loc:(symbol_rloc dyp) Nonexported $1 }

toplevel_stmts :
  | toplevel_stmt [eos toplevel_stmt {$2}]* { $1::$2 }

program :
  | eols? toplevel_stmts eos? EOF { make_program $2 }

%%

{
let parse_program t lexbuf =
  Dyp.dypgen_verbose := !Grain_utils.Config.parser_debug_level;
  first_loc := Location.curr lexbuf;
  with_default_loc_src (fun() -> !last_loc) (fun() -> program t lexbuf)

let print_syntax_error =
  let open Printf in
  let open Location in
  function
  | Syntax_error -> begin
      debug_print_state();
      Some(errorf ~loc:(!last_loc) "Syntax error")
    end
  | _ -> None

let () =
  Dyp.dypgen_verbose := !Grain_utils.Config.parser_debug_level;
  Location.register_error_of_exn print_syntax_error
}

%mli {
val parse_program : Lexing.lexbuf -> ((Parsetree.parsed_program * 'a) list)
}<|MERGE_RESOLUTION|>--- conflicted
+++ resolved
@@ -147,23 +147,6 @@
   } in
   fix_blocks {statements; comments=[]; prog_loc}
 
-<<<<<<< HEAD
-=======
-(* Simple numbers span the 31-bit range as we reserve one tag bit *)
-let simple_number_max = 1073741824L
-let simple_number_min = -1073741824L
-
-let compile_int_gen dyp v =
-  match v with
-  | (_, Some(s)) -> Exp.constant ~loc:(symbol_rloc dyp) (Const.int_overflow s)
-  | (n, _) when (Int64.compare n simple_number_max) < 0 && (Int64.compare n simple_number_min) > 0 -> Exp.constant ~loc:(symbol_rloc dyp) (Const.int (Int64.to_int n))
-  | (n, _) when (Int64.compare n (Int64.of_int32 Int32.max_int)) < 0 && (Int64.compare n (Int64.of_int32 Int32.min_int)) > 0 -> Exp.prim1 ~loc:(symbol_rloc dyp) Int32ToNumber (Exp.constant ~loc:(symbol_rloc dyp) (Const.int32 (Int64.to_int32 n)))
-  | (n, _) -> Exp.prim1 ~loc:(symbol_rloc dyp) Int64ToNumber (Exp.constant ~loc:(symbol_rloc dyp) (Const.int64 n))
-
-let negate_int_gen v =
-  match v with
-  | (n, s) -> (Int64.neg n, s)
->>>>>>> 330514b9
 }
 
 
@@ -261,19 +244,12 @@
   | eols? EQUAL eols? { () }
 
 const :
-<<<<<<< HEAD
-  | NUMBER_INT { Const.number (PConstNumberInt $1) }
-  | NUMBER_FLOAT { Const.number (PConstNumberFloat $1) }
-  | INT32 { Const.int32 $1 }
-  | INT64 { Const.int64 $1 }
-  | FLOAT32 { Const.float32 $1 }
-  | FLOAT64 { Const.float64 $1 }
-=======
-  | dash_op? INT32 { Const.int32 (if Option.is_some $1 then Int32.neg $2 else $2) }
-  | dash_op? INT64 { Const.int64 (if Option.is_some $1 then Int64.neg $2 else $2) }
-  | dash_op? FLOAT32 { Const.float32 (if Option.is_some $1 then Float.neg $2 else $2) }
-  | dash_op? FLOAT64 { Const.float64 (if Option.is_some $1 then Float.neg $2 else $2) }
->>>>>>> 330514b9
+  | dash_op? NUMBER_INT { Const.number (PConstNumberInt (if Option.is_some $1 then "-" ^ $2 else $2)) }
+  | dash_op? NUMBER_FLOAT { Const.number (PConstNumberFloat (if Option.is_some $1 then "-" ^ $2 else $2)) }
+  | dash_op? INT32 { Const.int32 (if Option.is_some $1 then "-" ^ $2 else $2) }
+  | dash_op? INT64 { Const.int64 (if Option.is_some $1 then "-" ^ $2 else $2) }
+  | dash_op? FLOAT32 { Const.float32 (if Option.is_some $1 then "-" ^ $2 else $2) }
+  | dash_op? FLOAT64 { Const.float64 (if Option.is_some $1 then "-" ^ $2 else $2) }
   | TRUE { Const.bool true }
   | FALSE { Const.bool false }
   | VOID { Const.void }
@@ -505,11 +481,6 @@
   | id { prerr_string "\nsimple_expr\n"; when_debug ~n:1 (fun () -> dyp.print_state stderr); Exp.ident ~loc:(symbol_rloc dyp) $1 }
 
 simple_expr :
-<<<<<<< HEAD
-=======
-  | dash_op? INT_GEN { compile_int_gen dyp (if Option.is_some $1 then negate_int_gen $2 else $2) }
-  | dash_op? FLOAT_GEN { Exp.prim1 ~loc:(symbol_rloc dyp) Float64ToNumber (Exp.constant ~loc:(symbol_rloc dyp) (Const.float64 (if Option.is_some $1 then Float.neg $2 else $2))) }
->>>>>>> 330514b9
   | const { Exp.constant ~loc:(symbol_rloc dyp) $1 }
   | lparen tuple_exprs rparen { Exp.tuple ~loc:(symbol_rloc dyp) $2 }
   | lbrace record_exprs rbrace { Exp.record ~loc:(symbol_rloc dyp) $2 }
