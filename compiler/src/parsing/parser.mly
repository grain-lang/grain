--- conflicted
+++ resolved
@@ -531,11 +531,7 @@
   | lparen lseparated_list(comma, attribute_argument) rparen { $2 }
 
 attribute:
-<<<<<<< HEAD
-  | AT id_str loption(attribute_arguments) opt_eols { {attr_name=$2; attr_args=$3; attr_loc=(to_loc $loc)} }
-=======
   | AT id_str loption(attribute_arguments) opt_eols { Attribute.mk ~loc:(to_loc $loc) $2 $3 }
->>>>>>> e5224537
 
 attributes:
   | attribute* { $1 }
