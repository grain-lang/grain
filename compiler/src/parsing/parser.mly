--- conflicted
+++ resolved
@@ -635,12 +635,8 @@
   | left_accessor_expr lbrack expr rbrack { Expression.array_get ~loc:(to_loc $loc) ~core_loc:(to_loc $loc) $1 $3 }
 
 array_set:
-<<<<<<< HEAD
   | left_accessor_expr lbrack expr rbrack equal expr { Expression.array_set ~loc:(to_loc $loc) ~core_loc:(to_loc $loc) $1 $3 $6 }
-=======
-  | left_accessor_expr lbrack expr rbrack equal expr { Expression.array_set ~loc:(to_loc $loc) $1 $3 $6 }
-  | left_accessor_expr lbrack expr rbrack assign_binop_op expr { Expression.array_set ~loc:(to_loc $loc) $1 $3 (Expression.apply ~loc:(to_loc $loc) (mkid_expr $loc($5) [$5]) [{paa_label=Unlabeled; paa_expr=Expression.array_get ~loc:(to_loc $loc) $1 $3; paa_loc=(to_loc $loc($6))}; {paa_label=Unlabeled; paa_expr=$6; paa_loc=(to_loc $loc($6))}]) }
->>>>>>> 353b5449
+  | left_accessor_expr lbrack expr rbrack assign_binop_op expr { Expression.array_set ~loc:(to_loc $loc) ~core_loc:(to_loc $loc) $1 $3 (Expression.apply ~loc:(to_loc $loc) ~core_loc:(to_loc $loc) (mkid_expr $loc($5) [$5]) [{paa_label=Unlabeled; paa_expr=Expression.array_get ~loc:(to_loc $loc) ~core_loc:(to_loc $loc) $1 $3; paa_loc=(to_loc $loc($6))}; {paa_label=Unlabeled; paa_expr=$6; paa_loc=(to_loc $loc($6))}]) }
 
 record_get:
   | left_accessor_expr dot lid { Expression.record_get ~loc:(to_loc $loc) ~core_loc:(to_loc $loc) $1 $3 }
