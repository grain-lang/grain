--- conflicted
+++ resolved
@@ -4118,7 +4118,6 @@
       remove_used_comments(~remove_comments=pre_brace_comments, comments);
 
     let after_brace_comments =
-<<<<<<< HEAD
       Comment_utils.get_after_brace_comments(
         ~loc=data.pdata_loc,
         remaining_comments,
@@ -4129,13 +4128,7 @@
         ~remove_comments=after_brace_comments,
         remaining_comments,
       );
-=======
-      Comment_utils.get_after_brace_comments(~loc=data.pdata_loc, comments);
-
-    let cleaned_comments =
-      remove_used_comments(~remove_comments=after_brace_comments, comments);
-
->>>>>>> 5395fd45
+
     let decl_items =
       item_iterator(
         ~get_loc,
@@ -4164,13 +4157,8 @@
             item_iterator(
               ~get_loc,
               ~print_item,
-<<<<<<< HEAD
               ~comments=[],
-              ~separator=Doc.comma,
-=======
-              ~comments=cleaned_comments,
               ~iterated_item=IteratedRecordData,
->>>>>>> 5395fd45
               data.pdata_params,
             );
           let printed_param_items = Doc.join(~sep=Doc.line, param_items);
