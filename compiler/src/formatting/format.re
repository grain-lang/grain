--- conflicted
+++ resolved
@@ -6,7 +6,6 @@
 
 module Doc = Res_doc;
 
-<<<<<<< HEAD
 type iterator_item_type =
   | Iterated_List_Pattern
   | Iterated_Record_Pattern
@@ -23,11 +22,9 @@
   | Iterated_Enum
   | Iterated_Record_Data
   | Iterated_Value_Bindings;
-=======
 type expression_parent_type =
   | ConditionalExpression
   | GenericExpression;
->>>>>>> 3678eb5d
 
 let exception_primitives = [|"throw", "fail", "assert"|];
 
@@ -3750,26 +3747,17 @@
         ]);
       };
 
-<<<<<<< HEAD
-      let items =
-        item_iterator(
-          ~get_loc,
-          ~print_item,
-          ~comments,
-          ~separator=Doc.comma,
-          ~iterated_item=Iterated_Value_Bindings,
-          vbs,
-        );
-      Doc.join(~sep=Doc.space, items);
-=======
+      //let items =
       item_iterator(
         ~get_loc,
         ~print_item,
         ~comments,
         ~separator=Doc.comma,
+        ~iterated_item=Iterated_Value_Bindings,
         vbs,
       );
->>>>>>> 3678eb5d
+    //();
+    //Doc.join(~sep=Doc.space, items);
     };
 
   let value_bindings =
