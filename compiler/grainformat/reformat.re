--- conflicted
+++ resolved
@@ -1030,7 +1030,7 @@
     Doc.concat([
       Doc.lparen,
       Doc.join(
-        Doc.concat([Doc.comma, Doc.line]),
+        Doc.comma,
         List.map(t => print_type(t, original_source), parsed_types),
       ),
       if (List.length(parsed_types) == 1) {
@@ -1047,17 +1047,6 @@
     if (List.length(parsedtypes) == 0) {
       print_ident(ident);
     } else {
-<<<<<<< HEAD
-      Doc.concat([
-        print_ident(ident),
-        Doc.text("<"),
-        Doc.join(
-          Doc.concat([Doc.comma, Doc.line]),
-          List.map(typ => {Doc.group(print_type(typ, original_source))}, parsedtypes),
-        ),
-        Doc.text(">"),
-      ]);
-=======
       Doc.group(
         Doc.concat([
           print_ident(ident),
@@ -1080,7 +1069,6 @@
           Doc.text(">"),
         ]),
       );
->>>>>>> c479a05f
     };
   | PTyPoly(locationstrings, parsed_type) =>
     let originalCode = get_original_code(p.ptyp_loc, original_source);
