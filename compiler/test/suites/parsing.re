--- conflicted
+++ resolved
@@ -304,10 +304,7 @@
             Some(
               Expression.constant(
                 ~loc=Location.dummy_loc,
-<<<<<<< HEAD
                 ~core_loc=Location.dummy_loc,
-                PConstNumber(PConstNumberInt("-1")),
-=======
                 PConstNumber(
                   PConstNumberInt({
                     txt: "-1",
@@ -319,7 +316,6 @@
                       ),
                   }),
                 ),
->>>>>>> e5224537
               ),
             ),
           ),
