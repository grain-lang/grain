--- conflicted
+++ resolved
@@ -15,36 +15,9 @@
   let assertParseWithLocs = makeParseRunner(~keep_locs=true, test);
   open Grain_parsing;
   open Ast_helper;
-<<<<<<< HEAD
-  let mk_loc =
-      (
-        file,
-        (start_line, start_col, start_bol),
-        (end_line, end_col, end_bol),
-      ) => {
-    loc_start: {
-      pos_fname: file,
-      pos_lnum: start_line,
-      pos_bol: start_bol,
-      pos_cnum: start_col,
-    },
-    loc_end: {
-      pos_fname: file,
-      pos_lnum: end_line,
-      pos_bol: end_bol,
-      pos_cnum: end_col,
-    },
-    loc_ghost: false,
-  };
-  let str = (~loc=?, s) => {
-    let loc = Option.value(~default=Location.dummy_loc, loc);
+  let str = (~loc, s) => {
     Toplevel.expr(~loc, ~core_loc=loc) @@
-    Expression.constant(~loc, ~core_loc=loc, Constant.string(s));
-=======
-  let str = (~loc, s) => {
-    Toplevel.expr(~loc) @@
-    Expression.constant(~loc, Constant.string({txt: s, loc}));
->>>>>>> e5224537
+    Expression.constant(~loc, ~core_loc=loc, Constant.string({txt: s, loc}));
   };
   assertParseWithLocs(
     "string_parse_dqs1",
