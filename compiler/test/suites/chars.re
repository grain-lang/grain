--- conflicted
+++ resolved
@@ -17,11 +17,7 @@
   let char = (~loc=?, s) => {
     let loc = Option.value(~default=Location.dummy_loc, loc);
     Toplevel.expr(~loc) @@
-<<<<<<< HEAD
-    Expression.constant(~loc, ~core_loc=loc, Constant.char(s));
-=======
-    Expression.constant(~loc, Constant.char({txt: s, loc}));
->>>>>>> e5224537
+    Expression.constant(~loc, ~core_loc=loc, Constant.char({txt: s, loc}));
   };
 
   assertRun("char1", "print('A')", "A\n");
@@ -103,12 +99,8 @@
       statements: [
         char(
           ~loc=mk_loc("char_loc_simple", (2, 12, 12), (2, 15, 12)),
-<<<<<<< HEAD
           ~core_loc=mk_loc("char_loc_simple", (2, 12, 12), (2, 15, 12)),
-          "a",
-=======
           "\'a\'",
->>>>>>> e5224537
         ),
       ],
       comments: [],
@@ -127,12 +119,8 @@
       statements: [
         char(
           ~loc=mk_loc("char_loc_code", (2, 12, 12), (2, 23, 12)),
-<<<<<<< HEAD
           ~core_loc=mk_loc("char_loc_code", (2, 12, 12), (2, 23, 12)),
-          "🏴",
-=======
           "\'\\u{1F3F4}\'",
->>>>>>> e5224537
         ),
       ],
       comments: [],
@@ -151,12 +139,8 @@
       statements: [
         char(
           ~loc=mk_loc("char_loc_emoji", (2, 12, 12), (2, 15, 12)),
-<<<<<<< HEAD
           ~core_loc=mk_loc("char_loc_emoji", (2, 12, 12), (2, 15, 12)),
-          "💯",
-=======
           "\'💯\'",
->>>>>>> e5224537
         ),
       ],
       comments: [],
