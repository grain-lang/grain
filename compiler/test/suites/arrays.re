--- conflicted
+++ resolved
@@ -147,15 +147,7 @@
                 ),
                 Expression.constant(
                   ~loc=Location.dummy_loc,
-<<<<<<< HEAD
                   ~core_loc=Location.dummy_loc,
-                  Constant.number(PConstNumberInt("0")),
-                ),
-                Expression.constant(
-                  ~loc=Location.dummy_loc,
-                  ~core_loc=Location.dummy_loc,
-                  Constant.number(PConstNumberInt("5")),
-=======
                   Constant.number(
                     PConstNumberInt({
                       txt: "0",
@@ -170,6 +162,7 @@
                 ),
                 Expression.constant(
                   ~loc=Location.dummy_loc,
+                  ~core_loc=Location.dummy_loc,
                   Constant.number(
                     PConstNumberInt({
                       txt: "5",
@@ -181,7 +174,6 @@
                         ),
                     }),
                   ),
->>>>>>> e5224537
                 ),
               ),
             ),
