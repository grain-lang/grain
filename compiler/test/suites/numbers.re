--- conflicted
+++ resolved
@@ -141,7 +141,27 @@
     {|include "uint64"; let n = 0x1ffffffffffffffff; print(Uint64.fromNumber(n))|},
     "Overflow: Number overflow",
   );
-<<<<<<< HEAD
+  assertRunError(
+    "shortnum_err1",
+    {|include "uint8"; print(Uint8.fromNumber(-1))|},
+    "Overflow: Number overflow",
+  );
+  assertRunError(
+    "shortnum_err2",
+    {|include "uint8"; print(Uint8.fromNumber(256))|},
+    "Overflow: Number overflow",
+  );
+  assertCompileError(
+    "shortnum_err3",
+    "-1us",
+    "Uint8 literal -1us contains a sign but should be unsigned; consider using 0xffus instead.",
+  );
+  assertCompileError(
+    "shortnum_err4",
+    "-99999us",
+    "Uint8 literal -99999us contains a sign but should be unsigned.",
+  );
+
   // well-formedness warnings
   test("float32_fromNumber_warn1", ({expect}) => {
     expect.string(Warnings.message(FromNumberLiteralF32("5"))).toMatch(
@@ -173,26 +193,4 @@
       "5.5d",
     )
   });
-=======
-  assertRunError(
-    "shortnum_err1",
-    {|include "uint8"; print(Uint8.fromNumber(-1))|},
-    "Overflow: Number overflow",
-  );
-  assertRunError(
-    "shortnum_err2",
-    {|include "uint8"; print(Uint8.fromNumber(256))|},
-    "Overflow: Number overflow",
-  );
-  assertCompileError(
-    "shortnum_err3",
-    "-1us",
-    "Uint8 literal -1us contains a sign but should be unsigned; consider using 0xffus instead.",
-  );
-  assertCompileError(
-    "shortnum_err4",
-    "-99999us",
-    "Uint8 literal -99999us contains a sign but should be unsigned.",
-  );
->>>>>>> 50bf8ee3
 });