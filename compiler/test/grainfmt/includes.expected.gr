module Includes

include "runtime/unsafe/memory"
include "runtime/unsafe/tags"
include "list"
include "option" as Opt
include "option" as Opt
// TODO(#1627): This comment disappears
include /* special include */ "array"
include "array" as /* special include */ Foo
from List use { length, map, forEach as each }
from Opt use {
  module MutableOpt,
  module ImmutableOpt as Imm,
  type Opt,
  type Opt as OptAlias,
}
<<<<<<< HEAD
from Opt use {
  module MutableOpt, /* comment1 */
  module ImmutableOpt as /* comment2 */
  /* comment3 */ Imm, /* comment4 */
  /* comment5 */
  type /* comment6 */ Opt,
  type Opt as /* comment7 */ OptAlias,
=======
from Opt use { /* comment1 */ /* comment2 */ /* comment3 */ /* comment4 */ /* comment5 */ /* comment6 */ /* comment7 */ /* comment8 */ /* comment9 */
  module MutableOpt,
  module ImmutableOpt as Imm,
  type Opt,
  type Opt as OptAlias,
  exception Exc as E,
  exception Exc2,
>>>>>>> 353b5449
}

include "runtime/unsafe/wasmi32"
from WasmI32 use { add as (+), mul as (*), xor as (^), shl as (<<) }

provide foreign wasm storage_read:
  (WasmI64, WasmI64, WasmI64) => WasmI64 as storageRead from "env"

include "runtime/unsafe/wasmi32"
from WasmI32 use {
  eq, // comment1
  // comment 3
  and_ as (&), // comment 2
  or as (|),
  // no signed imports, as care should be taken to use signed or unsigned operators
}

<<<<<<< HEAD
provide foreign wasm promise_results_count:
  () => WasmI64 as promiseResultsCount from "env"
=======
provide foreign wasm promise_results_count: () => WasmI64 as promiseResultsCount from "env"

provide { exception MyExc as E2 }
>>>>>>> 353b5449
<|MERGE_RESOLUTION|>--- conflicted
+++ resolved
@@ -15,7 +15,6 @@
   type Opt,
   type Opt as OptAlias,
 }
-<<<<<<< HEAD
 from Opt use {
   module MutableOpt, /* comment1 */
   module ImmutableOpt as /* comment2 */
@@ -23,15 +22,8 @@
   /* comment5 */
   type /* comment6 */ Opt,
   type Opt as /* comment7 */ OptAlias,
-=======
-from Opt use { /* comment1 */ /* comment2 */ /* comment3 */ /* comment4 */ /* comment5 */ /* comment6 */ /* comment7 */ /* comment8 */ /* comment9 */
-  module MutableOpt,
-  module ImmutableOpt as Imm,
-  type Opt,
-  type Opt as OptAlias,
-  exception Exc as E,
-  exception Exc2,
->>>>>>> 353b5449
+  exception Exc as /* comment8 */ E,
+  exception Exc2, /* comment9 */
 }
 
 include "runtime/unsafe/wasmi32"
@@ -49,11 +41,7 @@
   // no signed imports, as care should be taken to use signed or unsigned operators
 }
 
-<<<<<<< HEAD
 provide foreign wasm promise_results_count:
   () => WasmI64 as promiseResultsCount from "env"
-=======
-provide foreign wasm promise_results_count: () => WasmI64 as promiseResultsCount from "env"
 
-provide { exception MyExc as E2 }
->>>>>>> 353b5449
+provide { exception MyExc as E2 }