--- conflicted
+++ resolved
@@ -1,12 +1,22 @@
-if (true) { "a reallly long string long long long lfd dsds dsds dsds"} else if (false) "aaa" else { "short"}
+if (true) {
+  "a reallly long string long long long lfd dsds dsds dsds"
+} else if (false) {
+  "aaa"
+} else {
+  "short"
+}
 
-if (SomeModule.ne(mval, 10)) (if (SomeModule.ltS(yval, 11)) SomeModule.sub(12, mres) else mres) else 14
+if (SomeModule.ne(mval, 10)) (
+  if (SomeModule.ltS(yval, 11)) SomeModule.sub(12, mres) else mres
+) else 14
 
-if (SomeModule.ne(mval, 10000)) (if (SomeModule.ltS(yval, 111111)) SomeModule.sub(1323232, mres) else mres) else 1232324
-<<<<<<< HEAD
-=======
+if (SomeModule.ne(mval, 10000)) (
+  if (SomeModule.ltS(yval, 111111)) SomeModule.sub(1323232, mres) else mres
+) else 1232324
 
-if (1 ==2) {
-    print("false")
-} else print("true")
->>>>>>> 93fd3b5d
+if (1 == 2) {
+  print("false")
+}
+else {
+  print("true")
+}