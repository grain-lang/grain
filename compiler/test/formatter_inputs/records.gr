import Set from "set"

record Rec {foo: Number, bar: Number}
let x = {foo: 4, bar: 9}

x.foo + x.bar

record Rec1 { foo2: Number, bar2: Number }
record Rec2 { baz2: Rec1 }
let x = { baz2: { foo2: 4, bar2: 9 }, } // trailing comma as a single item
x.baz2.bar2

record Rec3 { foo3: Number, bar3: String, baz3: Bool }
let { foo3, _ } = { foo3: 4, bar3: "boo", baz3: true }
foo3

record Long {longField1: Number,longField2: Number,longField3: String,
  longField4: String,
  longField5: String,
}

record Commented { // brace comment
  // leading
  name: String, // trail 1
  // under 1
  address: String, /*
  stupid block */
  age: Number
  // trailing
}


// Some Comments everywhere
record GraphData<a> {  // comment 1
    // comment 2
        edge: Set.Set<(a,a)>, // comment 3
    // comment 6
    nodes: Set.Set<a>, // comment10
    // comment 5
} // comment 7

record GraphData2<a>  {  
   
        edge: Set.Set<(a,a)>, // comment 3
   
    nodes: Set.Set<a>, 
} 

record Bucket<k, v> {
  mut key: k,
  mut value: v,
  mut nextkey: Option<Bucket<k, v>>,
}

record Commented { // brace comment
  // leading
  longlonglongnamenamename1: String, // trail 1
  // under 1
  longlonglongnamenamename2: String, /*
  stupid block */
  longlonglongnamenamename3: Number,
  // trailing
}

let x: Commented = { // comment 1
  longlonglongnamenamename1: "A",
  longlonglongnamenamename2: "B",
  longlonglongnamenamename3: 42,
} 

let { // a comment 2
  longlonglongnamenamename1,
  longlonglongnamenamename2,
  longlonglongnamenamename3
} = x

<<<<<<< HEAD

=======
let { // a comment 3
  l1,
  l2,
  l3
} = x

 let s=  { num: 1, var: A, // end line comment
    str: "" }


 let s=  { num: 1, 
   var: A, // end line comment
    str: "" }

 let s=  {  // comment 1
    // comment 2
    num: 1, var: A, // end line comment
    str: "" }
>>>>>>> dd11dd41
<|MERGE_RESOLUTION|>--- conflicted
+++ resolved
@@ -74,9 +74,6 @@
   longlonglongnamenamename3
 } = x
 
-<<<<<<< HEAD
-
-=======
 let { // a comment 3
   l1,
   l2,
@@ -94,5 +91,4 @@
  let s=  {  // comment 1
     // comment 2
     num: 1, var: A, // end line comment
-    str: "" }
->>>>>>> dd11dd41
+    str: "" }