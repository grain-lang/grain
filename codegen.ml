open Printf
open Ast_utils
open Types
open Expr
open Errors
open Value_tags
open Wasm

module Deque = Batteries.Deque
module Queue = Batteries.Queue


let rec repeat n value =
  if n == 0 then
    []
  else
    value::(repeat (n - 1) value)

let repeat_f n value =
  let rec help n value =
    if n == 0 then
      []
    else
      (value n)::(help (n - 1) value) in
  List.rev @@ help n value

type binding =
  | ArgBind of int32
  | LocalBind of int32
  | GlobalBind of int32
  | ClosureBind of int32

type compiler_env = {
  bindings: binding envt;
  heap_top: int32 Wasm.Source.phrase;
  compiled_lambdas: Ast.func' Deque.dq ref;
  stack_index: int;
  stack_size: int;
  lift_index: int ref;
  num_args: int;
  is_tail: bool;
  func_types: Types.func_type Deque.dq ref;
}

let add_dummy_loc (x : 'a) : 'a Source.phrase = Source.(x @@ no_region)

type fully_typed_import = {
  module_name : string;
  item_name : string;
  ikind : Types.func_type;
}

let external_funcs =
  [
    {
      module_name="console";
      item_name="log";
      ikind=Types.FuncType([Types.I32Type], [Types.I32Type])
    };
    {
      module_name="console";
      item_name="debug";
      ikind=Types.FuncType([Types.I32Type], [Types.I32Type])
    };
    {
      module_name="console";
      item_name="printClosure";
      ikind=Types.FuncType([Types.I32Type], [Types.I32Type])
    };
    {
      module_name="js";
      item_name="throwError";
      ikind=Types.FuncType([Types.I32Type; Types.I32Type; Types.I32Type], [])
    };
    {
      module_name="grainBuiltins";
      item_name="print";
      ikind=Types.FuncType([Types.I32Type], [Types.I32Type])
    };
    {
      module_name="grainBuiltins";
      item_name="equal";
      ikind=Types.FuncType([Types.I32Type; Types.I32Type], [Types.I32Type])
    };
    {
      module_name="grainBuiltins";
<<<<<<< HEAD
      item_name="stringAppend";
      ikind=Types.FuncType([Types.I32Type; Types.I32Type], [Types.I32Type])
    };
    {
      module_name="grainBuiltins";
      item_name="stringLength";
      ikind=Types.FuncType([Types.I32Type], [Types.I32Type])
    };
    {
      module_name="grainBuiltins";
      item_name="stringSlice";
      ikind=Types.FuncType([Types.I32Type; Types.I32Type; Types.I32Type], [Types.I32Type])
=======
      item_name="DOMQuery";
      ikind=Types.FuncType([Types.I32Type], [Types.I32Type])
    };
    {
      module_name="grainBuiltins";
      item_name="DOMSetText";
      ikind=Types.FuncType([Types.I32Type; Types.I32Type], [Types.I32Type])
    };
    {
      module_name="grainBuiltins";
      item_name="DOMDangerouslySetInnerHTML";
      ikind=Types.FuncType([Types.I32Type; Types.I32Type], [Types.I32Type])
>>>>>>> d331ff11
    };
  ]

let lookup_ext_func modname itemname =
  let rec do_lookup elts idx =
    match elts with
    | [] -> raise Not_found
    | {module_name; item_name; _}::tl ->
      if module_name = modname && item_name = itemname then
        idx
      else
        do_lookup tl (idx + 1) in
  do_lookup external_funcs 0

let var_of_ext_func modname itemname =
  add_dummy_loc @@ Int32.of_int @@ lookup_ext_func modname itemname

let call_console_log = Ast.Call(add_dummy_loc @@ Int32.of_int 0)
let call_console_debug = Ast.Call(add_dummy_loc @@ Int32.of_int 1)
let call_console_print_closure = Ast.Call(add_dummy_loc @@ Int32.of_int 2)
let call_js_throw_error = Ast.Call(add_dummy_loc @@ Int32.of_int 3)

let initial_env = {
  bindings=[];
  heap_top=add_dummy_loc (Int32.of_int 0);
  compiled_lambdas=ref Deque.empty;
  stack_index=0;
  stack_size=0;
  lift_index=ref (List.length external_funcs);
  num_args=0;
  is_tail=true;
  func_types=ref Deque.empty;
}

let get_func_type_idx typ env =
  match Deque.find ((=) typ) !(env.func_types) with
  | None ->
    env.func_types := Deque.snoc !(env.func_types) typ;
    Deque.size !(env.func_types) - 1
  | Some((i, _)) -> i

let get_arity_func_type_idx arity env =
  let has_arity (Types.FuncType(args, _)) = (List.length args) = arity in
  match Deque.find has_arity !(env.func_types) with
  | None ->
    env.func_types := Deque.snoc !(env.func_types)
        (Types.FuncType((repeat arity Types.I32Type), [Types.I32Type]));
    Deque.size !(env.func_types) - 1
  | Some((i, _)) -> i

let resolve_func_import env ({module_name;item_name;ikind} : fully_typed_import) : Ast.import' =
  let open Ast in
  {
    module_name;
    item_name;
    ikind=add_dummy_loc @@
      Ast.FuncImport(add_dummy_loc
                     @@ Int32.of_int
                     @@ get_func_type_idx ikind env)
  }

let const_int32 n = add_dummy_loc (Values.I32Value.to_value @@ Int32.of_int n)
let const_int64 n = add_dummy_loc (Values.I64Value.to_value @@ Int64.of_int n)

let const_true  = const_int32 (0xFFFFFFFF)
let const_false = const_int32 (0x7FFFFFFF)
let bool_mask   = const_int32 (0x80000000)
let tag_as_bool = const_int32 (0x00000001)

let str_of_env env =
  sprintf "{bindings=%s}" (ExtLib.dump env.bindings)


(** Maps `f` over `lst`, appending the results. *)
let flat_map (f : 'a -> 'b list) (lst : 'a list) : 'b list = List.fold_left List.append [] (List.rev_map f lst)

let rec find ls x =
  match ls with
  | [] -> failwith (sprintf "Name %s not found" x)
  | (y,v)::rest ->
     if y = x then v else find rest x



let reserve_stack num_words =
  failwith "NYI: reserve_stack"

(** Calls the given function with the given list of arguments *)
let func_apply (name : string) (args : 'a list) (stack_size : int) =
  failwith "NYI: func_apply"

let lambda_apply (lambda : 'a) (args : 'b list) (stack_size : int) =
  failwith "NYI: lambda_apply"

let call_error_handler (code : int) val1 val2 =
  (* stack_size doesn't matter here, since this call won't return *)
  [
    Ast.Const(const_int32 code);
  ] @ val1 @ val2 @ [
    call_js_throw_error;
    Ast.Unreachable;
  ]

let dummy_err_val = [Ast.Const(const_int32 0)]

let error_if_true err val1 val2 =
  Ast.If([],
         List.map add_dummy_loc
           (call_error_handler (code_of_error err) val1 val2),
         [add_dummy_loc Ast.Nop])

let error_if_false err val1 val2 =
  Ast.If([],
         [add_dummy_loc Ast.Nop],
         List.map add_dummy_loc
           (call_error_handler (code_of_error err) val1 val2))

(*  label_of_error code_of_error *)
let create_error_handlers (defs : snek_error list) =
  failwith "NYI: create_error_handlers"

let heap_allocate (num_words : int) env =
  let words_to_allocate = 4 * (((num_words - 1) / 4) + 1) in
  [
    Ast.GetGlobal(env.heap_top);
    Ast.Const(const_int32 (4 * words_to_allocate));
    Ast.Binary(Values.I32 Ast.IntOp.Add);
    Ast.SetGlobal(env.heap_top);
  ]

(* Checks that the given value has the given tag (value ends up in dest) *)
let check_tag (tag : tag_type) (value : Ast.instr' list) =
  [
    Ast.Const(const_int32 1);
  ] @ value @ [
    Ast.Const(const_int32 (and_mask_of_tag_type tag));
    Ast.Binary(Values.I32 Ast.IntOp.And);
    Ast.Binary(Values.I32 Ast.IntOp.Shl);
    Ast.Const(const_int32 (shift_amount_of_tag_type tag));
    Ast.Binary(Values.I32 Ast.IntOp.Shl);
    Ast.Const(const_false);
    Ast.Binary(Values.I32 Ast.IntOp.Or);
  ]

let check_generic_tag (tag : heap_tag_type) (value : Ast.instr' list) =
  [
    Ast.Const(const_int32 1);
  ] @ value @ [
    Ast.Const(const_int32 (and_mask_of_tag_type GenericHeapType));
    Ast.Binary(Values.I32 Ast.IntOp.And);
    Ast.Binary(Values.I32 Ast.IntOp.Shl);
    Ast.Const(const_int32 (shift_amount_of_tag_type GenericHeapType));
    Ast.Binary(Values.I32 Ast.IntOp.Shl);
    Ast.Const(const_false);
    Ast.Binary(Values.I32 Ast.IntOp.Or);
  ] @ value @ [
    Ast.Const(const_int32 @@ tag_val_of_tag_type GenericHeapType);
    Ast.Binary(Values.I32 Ast.IntOp.Xor);
    Ast.Load({Ast.ty=Types.I32Type; Ast.align=2; Ast.offset=Int32.of_int 0; Ast.sz=None});
    Ast.Const(const_int32 (tag_val_of_heap_tag_type tag));
    Ast.Compare(Values.I32 Ast.IntOp.Eq);
  ]

(* Assert that the given value has the given tag *)
let assert_tag value err val_tag =
  [
    Ast.Const(const_int32 1);
  ] @ value @ [
    Ast.Const(const_int32 (and_mask_of_tag_type val_tag));
    Ast.Binary(Values.I32 Ast.IntOp.And);
    Ast.Binary(Values.I32 Ast.IntOp.Shl);
    Ast.Const(const_int32 (1 lsl (tag_val_of_tag_type val_tag)));
    Ast.Compare(Values.I32 Ast.IntOp.Eq);
    error_if_false err value dummy_err_val;
  ]

let assert_num arg err =
  assert_tag arg err NumberTagType

let assert_bool arg err =
  assert_tag arg err BooleanTagType

let assert_tuple arg err =
  assert_tag arg err TupleTagType

let assert_lambda arg err =
  assert_tag arg err LambdaTagType

let assert_generic gentype value err =
  [
    Ast.Const(const_int32 1);
  ] @ value @ [
    Ast.Const(const_int32 (and_mask_of_tag_type GenericHeapType));
    Ast.Binary(Values.I32 Ast.IntOp.And);
    Ast.Binary(Values.I32 Ast.IntOp.Shl);
    Ast.Const(const_int32 (1 lsl (tag_val_of_tag_type GenericHeapType)));
    Ast.Compare(Values.I32 Ast.IntOp.Eq);
    error_if_false err value dummy_err_val;
  ] @ value @ [
    Ast.Const(const_int32 @@ tag_val_of_tag_type GenericHeapType);
    Ast.Binary(Values.I32 Ast.IntOp.Xor);
    Ast.Load({Ast.ty=Types.I32Type; Ast.align=2; Ast.offset=Int32.of_int 0; Ast.sz=None});
    Ast.Const(const_int32 (tag_val_of_heap_tag_type gentype));
    Ast.Compare(Values.I32 Ast.IntOp.Eq);
    error_if_false err value dummy_err_val;
  ]

let assert_string = assert_generic StringType

let get_arity tup_or_lambda tag =
  tup_or_lambda @ [
    Ast.Const(const_int32 @@ tag_val_of_tag_type tag);
    Ast.Binary(Values.I32 Ast.IntOp.Xor);
    Ast.Load({Ast.ty=Types.I32Type; Ast.align=2; Ast.offset=Int32.of_int 0; Ast.sz=None});
  ]

let check_tuple_idx arg tup is_get =
  let non_num = if is_get then GetItemIndexNotNumber else SetItemIndexNotNumber in
  let too_small = if is_get then GetItemIndexTooSmall else SetItemIndexTooSmall in
  let too_large = if is_get then GetItemIndexTooLarge else SetItemIndexTooLarge in
  (assert_num arg non_num) @ arg @ [
    Ast.Const(const_int32 0);
    Ast.Compare(Values.I32 Ast.IntOp.LtS);
    error_if_true too_small arg dummy_err_val;
  ] @ arg @ [
    (* Untag index *)
    Ast.Const(const_int32 1);
    Ast.Binary(Values.I32 Ast.IntOp.ShrS);
  ] @ get_arity tup TupleTagType @ [
    Ast.Compare(Values.I32 Ast.IntOp.GeS);
    error_if_true too_large arg (get_arity tup TupleTagType)
  ]

let check_arity arg called_arity =
  [
    Ast.Const(const_int32 called_arity);
  ] @ get_arity arg LambdaTagType @ [
    Ast.Compare(Values.I32 Ast.IntOp.Ne);
    error_if_true ArityMismatch ([Ast.Const(const_int32 called_arity)]) (get_arity arg LambdaTagType)
  ]

(* Checks whether the two Int64s at the top of the stack overflowed *)
let check_overflow = [
  (* WASM has no concept of overflows, so we have to check manually *)
  Ast.Const(const_int64 (Int32.to_int Int32.max_int));
  Ast.Compare(Values.I64 Ast.IntOp.GtS);
  error_if_true OverflowError (dummy_err_val) (dummy_err_val);
  Ast.Const(const_int64 (Int32.to_int Int32.min_int));
  Ast.Compare(Values.I64 Ast.IntOp.LtS);
  error_if_true OverflowError (dummy_err_val) (dummy_err_val);
]

let get_tag = function
  | ImmNum(_, t)
  | ImmBool(_, t)
  | ImmId(_, t) -> t

let buf_to_ints (buf : Buffer.t) : int64 list =
  let num_bytes = Buffer.length buf in
  let num_ints = (((num_bytes - 1) / 8) + 1) in
  let out_ints = ref [] in

  let byte_buf = Bytes.create (num_ints * 8) in
  Buffer.blit buf 0 byte_buf 0 num_bytes;
  let bytes_to_int = if Sys.big_endian then
      Stdint.Uint64.of_bytes_big_endian
    else
      Stdint.Uint64.of_bytes_little_endian in
  for i = 0 to (num_ints - 1) do
    out_ints := (bytes_to_int byte_buf (i * 8))::!out_ints
  done;
  List.rev @@ List.map Stdint.Uint64.to_int64 !out_ints

let compile_string str env =
  let str_as_bytes = Bytes.of_string str in
  let num_bytes = Bytes.length str_as_bytes in
  let num_ints = 8 * (((num_bytes - 1) / 8) + 1) in
  let buf = Buffer.create num_ints in
  BatUTF8.iter (BatUTF8.Buf.add_char buf) str;


  let ints_to_push : int64 list = buf_to_ints buf in
  let preamble = [
    Ast.GetGlobal(env.heap_top);
    Ast.GetGlobal(env.heap_top);
    Ast.Const(const_int32 @@ String.length str);
    Ast.GetGlobal(env.heap_top);
    Ast.Const(const_int32 (tag_val_of_heap_tag_type StringType));
    Ast.Store({Ast.ty=Types.I32Type; Ast.align=2; Ast.offset=Int32.of_int 0; Ast.sz=None});
    Ast.Store({Ast.ty=Types.I32Type; Ast.align=2; Ast.offset=Int32.of_int 4; Ast.sz=None});
    Ast.GetGlobal(env.heap_top);
    Ast.Const(const_int32 8);
    Ast.Binary(Values.I32 Ast.IntOp.Add);
    Ast.SetGlobal(env.heap_top);
  ] in
  let elts = List.flatten @@ List.map (fun (i : int64) -> [
        Ast.GetGlobal(env.heap_top);
        Ast.Const(add_dummy_loc (Values.I64 i));
        Ast.Store({Ast.ty=Types.I64Type; Ast.align=2; Ast.offset=Int32.of_int 0; Ast.sz=None});
        Ast.GetGlobal(env.heap_top);
        Ast.Const(const_int32 8);
        Ast.Binary(Values.I32 Ast.IntOp.Add);
        Ast.SetGlobal(env.heap_top);
      ]) ints_to_push in
  preamble @ elts @ [
    (* Original heap top should now be on the stack *)
    Ast.Const(const_int32 @@ tag_val_of_tag_type GenericHeapType);
    Ast.Binary(Values.I32 Ast.IntOp.Or);
  ]


(** Untags the number at the top of the stack *)
let untag_number = [Ast.Const(const_int32 1); Ast.Binary(Values.I32 Ast.IntOp.ShrS)]

let untag tag = [
  Ast.Const(const_int32 (tag_val_of_tag_type tag));
  Ast.Binary(Values.I32 Ast.IntOp.Xor);
]

let encode_bool = [
  Ast.Const(const_int32 31);
  Ast.Binary(Values.I32 Ast.IntOp.Shl);
  Ast.Const(const_false);
  Ast.Binary(Values.I32 Ast.IntOp.Or);
]

let decode_bool = [
  Ast.Const(const_int32 31);
  Ast.Binary(Values.I32 Ast.IntOp.ShrU);
]

let tag_value tagtype = []

let encode n = n * 2

let flat_map_i2 (f : 'a -> int -> int -> 'b list) (start1 : int) (start2 : int) (lst : 'a list) : 'b list =
  let (res, _, _) = List.fold_left
      (fun (acc_lst, i1, i2) x -> ((f x i1 i2)::acc_lst), i1 + 1, i2 + 1) ([], start1, start2) lst in
  List.flatten res

let map_i (f : 'a -> int -> 'b) (xs : 'a list) : 'b list =
  let rec helper xs i acc =
    match xs with
    | [] -> acc
    | hd::tl -> helper tl (i + 1) ((f hd i)::acc) in
  List.rev @@ helper xs 0 []


let rec compile_fun (fun_name : string) (args : string list) env callee_restore extra_stack body : (Wasm.Ast.instr list * Wasm.Ast.instr list * compiler_env * int) =
  failwith "NYI: compile_fun"

and backpatch ?lambda:(lambda_opt=None) (free_vars : string list) (env : compiler_env) =
  let lambda = Option.default [Ast.GetGlobal(env.heap_top)] lambda_opt in
  let backpatch_var var idx =
    lambda @ (compile_imm (ImmId(var, -1)) env) @ [
      Ast.Store({Ast.ty=Types.I32Type; Ast.align=2; Ast.offset=Int32.of_int (4 * (idx + 3)); Ast.sz=None});
    ] in
  List.flatten @@ map_i backpatch_var free_vars

and create_closure arity compiled_body env stack_size free_vars =
  let type_idx = get_arity_func_type_idx arity env in
  let lift_index = !(env.lift_index) in
  env.lift_index := lift_index + 1;
  env.compiled_lambdas := Deque.snoc !(env.compiled_lambdas) {
      Ast.ftype = add_dummy_loc @@ Int32.of_int type_idx;
      Ast.locals = repeat stack_size Types.I32Type;
      Ast.body = List.map add_dummy_loc compiled_body;
    };
  lift_index, (3 + (List.length free_vars)), free_vars

and compile_lambda (args : string list) body env : (int * int * string list) =
  let used_var_set = Ast_utils.free_vars body in
  let free_var_set = BindingSet.diff used_var_set @@ BindingSet.of_list args in
  let free_vars = Ast_utils.BindingSet.elements free_var_set in
  let free_env = map_i (fun var closure_idx ->
      (var, ClosureBind(Int32.of_int closure_idx))) free_vars in
  let new_args = "$self"::args in
  let arg_env = map_i (fun var arg_idx ->
      (var, ArgBind(Int32.of_int arg_idx))) new_args in
  let bindings = free_env @ arg_env in
  let stack_size = count_vars body in
  let preamble = [] in
  let postamble = [Ast.Return] in
  let compiled_func =
    preamble @ (compile_aexpr body {
        env with
        bindings=bindings;
        stack_index=0;
        stack_size=stack_size;
        num_args=(List.length new_args);
        is_tail=true;
      }) @ postamble in
  create_closure (List.length new_args) compiled_func env stack_size free_vars


and compile_aexpr (e : tag aexpr) (env : compiler_env) =
  match e with
  | ALet(name, rhs, body, t) ->
    let new_stack_idx = (Int32.of_int @@ env.stack_index) in
    let local_idx = (Int32.of_int @@ env.num_args + env.stack_index) in
    let new_loc = LocalBind(new_stack_idx) in
    let new_env = { env with
                    bindings = (name, new_loc)::env.bindings;
                    stack_index = env.stack_index + 1;
                    is_tail = false } in
    (compile_cexpr rhs env) @
    [Ast.SetLocal(add_dummy_loc local_idx)] @
    (compile_aexpr body new_env)
  | ALetRec(binds, body, t) ->
    let new_env = {
      env with
      bindings = (map_i (fun (name, _) idx ->
          let new_stack_idx = (Int32.of_int @@ env.stack_index + idx) in
          (name, LocalBind(new_stack_idx))) binds) @ env.bindings;
      stack_index = env.stack_index + (List.length binds);
    } in
    let compiled_binds, free_vars = List.split @@ map_i (fun (name, bind) idx ->
        let local_idx = (Int32.of_int @@ env.num_args + env.stack_index + idx) in
        match bind with
        | CLambda(args, body, t) ->
          let func_index, closure_size, free_vars = compile_lambda args body env in
          ([
            Ast.GetGlobal(env.heap_top);
            Ast.Const(const_int32 (closure_size - 3));

            Ast.GetGlobal(env.heap_top);
            Ast.Const(const_int32 func_index);

            Ast.GetGlobal(env.heap_top);
            Ast.Const(const_int32 (List.length args));

            Ast.Store({Ast.ty=Types.I32Type; Ast.align=2; Ast.offset=Int32.of_int 0; Ast.sz=None});
            Ast.Store({Ast.ty=Types.I32Type; Ast.align=2; Ast.offset=Int32.of_int 4; Ast.sz=None});
            Ast.Store({Ast.ty=Types.I32Type; Ast.align=2; Ast.offset=Int32.of_int 8; Ast.sz=None});
            Ast.GetGlobal(env.heap_top);
            Ast.Const(const_int32 @@ tag_val_of_tag_type LambdaTagType);
            Ast.Binary(Values.I32 Ast.IntOp.Or);
            Ast.SetLocal(add_dummy_loc local_idx);
          ] @ (heap_allocate closure_size env), free_vars)
        | _ ->
          ((compile_cexpr bind {env with is_tail=false}) @
           [Ast.SetLocal(add_dummy_loc local_idx)], [])) binds in
    (List.flatten (compiled_binds @ (map_i (fun free_vars idx ->
         match free_vars with
         | [] -> []
         | _ ->
           let local_idx = (Int32.of_int @@ env.num_args + env.stack_index + idx) in
           (backpatch ~lambda:(Some(
                (* The local is stored with its tag, so we need to
                   untag it in order to get the pointer when
                   backpatching *)
                [
                  Ast.GetLocal(add_dummy_loc local_idx);
                  Ast.Const(const_int32 @@ tag_val_of_tag_type LambdaTagType);
                  Ast.Binary(Values.I32 Ast.IntOp.Xor);
                ])) free_vars new_env)) free_vars))) @
    (compile_aexpr body new_env)
  | ASeq(hd, tl, _) ->
    (compile_cexpr hd env) @ [Ast.Drop] @ (compile_aexpr tl env)
  | ACExpr(e) -> compile_cexpr e env
and compile_cexpr (e : tag cexpr) env =
  match e with
  | CIf(cond, thn, els, t) ->
    (compile_imm cond env) @
    (assert_bool (compile_imm cond env) IfError) @
    decode_bool @
    [Ast.If([Types.I32Type],
            List.map add_dummy_loc (compile_aexpr thn env),
            List.map add_dummy_loc (compile_aexpr els env))]

  | CPrim1(Add1, arg, _) ->
    (compile_imm arg env) @
    (* We have to call 'compile_imm' again here because there is no
       instruction to duplicate the top of the stack. *)
    (assert_num (compile_imm arg env) ArithmeticError) @
    [Ast.Const(const_int32 @@ encode 1); Ast.Binary(Values.I32 Ast.IntOp.Add)]
  | CPrim1(Sub1, arg, _) ->
    (compile_imm arg env) @
    (assert_num (compile_imm arg env) ArithmeticError) @
    [Ast.Const(const_int32 @@ encode 1); Ast.Binary(Values.I32 Ast.IntOp.Sub)]

  | CPrim1(IsBool, arg, _) ->
    check_tag BooleanTagType (compile_imm arg env)
  | CPrim1(IsNum, arg, _) ->
    check_tag NumberTagType (compile_imm arg env)
  | CPrim1(IsTuple, arg, _) ->
    check_tag TupleTagType (compile_imm arg env)

  | CPrim1(Not, arg, _) ->
    (compile_imm arg env) @
    (assert_bool (compile_imm arg env) LogicError) @
    [
      Ast.Const(const_int32 0x80000000);
      Ast.Binary(Values.I32 Ast.IntOp.Xor);
    ]

  | CPrim1(PrintStack, _, _) -> failwith "printStack not supported on this platform"

  | CPrim2(Plus, arg1, arg2, _) ->
    (compile_imm arg1 env) @
    (assert_num (compile_imm arg1 env) ArithmeticError) @
    (compile_imm arg2 env) @
    (assert_num (compile_imm arg2 env) ArithmeticError) @
    [Ast.Binary(Values.I32 Ast.IntOp.Add);] @
    (compile_imm arg1 env) @
    [Ast.Convert(Values.I64 Ast.IntOp.ExtendSI32)] @
    (compile_imm arg2 env) @
    [Ast.Convert(Values.I64 Ast.IntOp.ExtendSI32)] @
    [Ast.Binary(Values.I64 Ast.IntOp.Add)] @
    (compile_imm arg1 env) @
    [Ast.Convert(Values.I64 Ast.IntOp.ExtendSI32)] @
    (compile_imm arg2 env) @
    [Ast.Convert(Values.I64 Ast.IntOp.ExtendSI32)] @
    [Ast.Binary(Values.I64 Ast.IntOp.Add)] @
    check_overflow
  | CPrim2(Minus, arg1, arg2, _) ->
    (compile_imm arg1 env) @
    (assert_num (compile_imm arg1 env) ArithmeticError) @
    (compile_imm arg2 env) @
    (assert_num (compile_imm arg2 env) ArithmeticError) @
    [Ast.Binary(Values.I32 Ast.IntOp.Sub)] @
    (compile_imm arg1 env) @
    [Ast.Convert(Values.I64 Ast.IntOp.ExtendSI32)] @
    (compile_imm arg2 env) @
    [Ast.Convert(Values.I64 Ast.IntOp.ExtendSI32)] @
    [Ast.Binary(Values.I64 Ast.IntOp.Sub)] @
    (compile_imm arg1 env) @
    [Ast.Convert(Values.I64 Ast.IntOp.ExtendSI32)] @
    (compile_imm arg2 env) @
    [Ast.Convert(Values.I64 Ast.IntOp.ExtendSI32)] @
    [Ast.Binary(Values.I64 Ast.IntOp.Sub)] @
    check_overflow
  | CPrim2(Times, arg1, arg2, _) ->
    (compile_imm arg1 env) @
    (assert_num (compile_imm arg1 env) ArithmeticError) @
    untag_number @
    (compile_imm arg2 env) @
    (assert_num (compile_imm arg2 env) ArithmeticError) @
    [Ast.Binary(Values.I32 Ast.IntOp.Mul)] @
    (compile_imm arg1 env) @
    [Ast.Convert(Values.I64 Ast.IntOp.ExtendSI32)] @
    (compile_imm arg2 env) @
    [Ast.Convert(Values.I64 Ast.IntOp.ExtendSI32)] @
    [Ast.Binary(Values.I64 Ast.IntOp.Mul)] @
    (compile_imm arg1 env) @
    [Ast.Convert(Values.I64 Ast.IntOp.ExtendSI32)] @
    (compile_imm arg2 env) @
    [Ast.Convert(Values.I64 Ast.IntOp.ExtendSI32)] @
    [Ast.Binary(Values.I64 Ast.IntOp.Mul)] @
    check_overflow

  | CPrim2(And, arg1, arg2, _) ->
    (compile_imm arg1 env) @
    (assert_bool (compile_imm arg1 env) LogicError) @
    (compile_imm arg2 env) @
    (assert_bool (compile_imm arg2 env) LogicError) @
    [Ast.Binary(Values.I32 Ast.IntOp.And)]
  | CPrim2(Or, arg1, arg2, _) ->
    (compile_imm arg1 env) @
    (assert_bool (compile_imm arg1 env) LogicError) @
    (compile_imm arg2 env) @
    (assert_bool (compile_imm arg2 env) LogicError) @
    [Ast.Binary(Values.I32 Ast.IntOp.Or)]

  | CPrim2(Greater, arg1, arg2, _) ->
    (compile_imm arg1 env) @
    (assert_num (compile_imm arg1 env) ComparisonError) @
    (compile_imm arg2 env) @
    (assert_num (compile_imm arg2 env) ComparisonError) @
    [Ast.Compare(Values.I32 Ast.IntOp.GtS)] @
    encode_bool
  | CPrim2(GreaterEq, arg1, arg2, _) ->
    (compile_imm arg1 env) @
    (assert_num (compile_imm arg1 env) ComparisonError) @
    (compile_imm arg2 env) @
    (assert_num (compile_imm arg2 env) ComparisonError) @
    [Ast.Compare(Values.I32 Ast.IntOp.GeS)] @
    encode_bool
  | CPrim2(Less, arg1, arg2, _) ->
    (compile_imm arg1 env) @
    (assert_num (compile_imm arg1 env) ComparisonError) @
    (compile_imm arg2 env) @
    (assert_num (compile_imm arg2 env) ComparisonError) @
    [Ast.Compare(Values.I32 Ast.IntOp.LtS)] @
    encode_bool
  | CPrim2(LessEq, arg1, arg2, _) ->
    (compile_imm arg1 env) @
    (assert_num (compile_imm arg1 env) ComparisonError) @
    (compile_imm arg2 env) @
    (assert_num (compile_imm arg2 env) ComparisonError) @
    [Ast.Compare(Values.I32 Ast.IntOp.LeS)] @
    encode_bool

  | CPrim2(Eq, arg1, arg2, _) ->
    (compile_imm arg1 env) @
    (compile_imm arg2 env) @
    [Ast.Compare(Values.I32 Ast.IntOp.Eq)] @
    encode_bool

  | CString(s, t) -> compile_string s env

  | CTuple(elts, t) ->
    (* TODO: Perform any GC before *)
    let num_elts = List.length elts in
    [
      Ast.GetGlobal(env.heap_top);
      Ast.Const(const_int32 num_elts);
      Ast.Store({Ast.ty=Types.I32Type; Ast.align=2; Ast.offset=Int32.of_int 0; Ast.sz=None});
    ] @
    (List.flatten @@ map_i (fun e i -> [
           Ast.GetGlobal(env.heap_top)
         ] @ (compile_imm e env) @ [
             Ast.Store({Ast.ty=Types.I32Type; Ast.align=2; Ast.offset=Int32.of_int (4 * (i + 1)); Ast.sz=None});
           ]) elts) @
    [
      Ast.GetGlobal(env.heap_top);
      Ast.Const(const_int32 @@ tag_val_of_tag_type TupleTagType);
      Ast.Binary(Values.I32 Ast.IntOp.Or);
    ] @
    (heap_allocate (num_elts + 1) env)

  | CGetItem(tup, index, tag) ->
    (assert_tuple (compile_imm tup env) GetItemNotTuple) @
    compile_imm tup env @ [
      Ast.Const(const_int32 @@ tag_val_of_tag_type TupleTagType);
      Ast.Binary(Values.I32 Ast.IntOp.Xor)
    ]
    @ (check_tuple_idx (compile_imm index env) (compile_imm tup env) true) @
    compile_imm index env @
    [
      Ast.Const(const_int32 1);
      Ast.Binary(Values.I32 Ast.IntOp.Shl);
      Ast.Const(const_int32 4);
      Ast.Binary(Values.I32 Ast.IntOp.Add);
      Ast.Binary(Values.I32 Ast.IntOp.Add);
      Ast.Load({Ast.ty=Types.I32Type; Ast.align=2; Ast.offset=Int32.of_int 0; Ast.sz=None})
    ]
  | CSetItem(tup, index, value, tag) ->
    (assert_tuple (compile_imm tup env) GetItemNotTuple) @
    compile_imm tup env @ [
      Ast.Const(const_int32 @@ tag_val_of_tag_type TupleTagType);
      Ast.Binary(Values.I32 Ast.IntOp.Xor)
    ]
    @ (check_tuple_idx (compile_imm index env) (compile_imm tup env) false) @
    compile_imm index env @
    [
      Ast.Const(const_int32 1);
      Ast.Binary(Values.I32 Ast.IntOp.Shl);
      Ast.Const(const_int32 4);
      Ast.Binary(Values.I32 Ast.IntOp.Add);
      Ast.Binary(Values.I32 Ast.IntOp.Add);
    ] @ compile_imm value env @ [
      Ast.Store({Ast.ty=Types.I32Type; Ast.align=2; Ast.offset=Int32.of_int 0; Ast.sz=None});
    ] @ compile_imm value env

  | CLambda(args, body, t) ->
    let idx, closure_size, free_vars = compile_lambda args body env in
    [
      Ast.GetGlobal(env.heap_top);
      Ast.Const(const_int32 (closure_size - 3));

      Ast.GetGlobal(env.heap_top);
      Ast.Const(const_int32 idx);

      Ast.GetGlobal(env.heap_top);
      Ast.Const(const_int32 (List.length args));

      Ast.Store({Ast.ty=Types.I32Type; Ast.align=2; Ast.offset=Int32.of_int 0; Ast.sz=None});
      Ast.Store({Ast.ty=Types.I32Type; Ast.align=2; Ast.offset=Int32.of_int 4; Ast.sz=None});
      Ast.Store({Ast.ty=Types.I32Type; Ast.align=2; Ast.offset=Int32.of_int 8; Ast.sz=None});
    ] @ (backpatch free_vars env) @ [
      Ast.GetGlobal(env.heap_top);
      Ast.Const(const_int32 @@ tag_val_of_tag_type LambdaTagType);
      Ast.Binary(Values.I32 Ast.IntOp.Or);
    ] @ (heap_allocate closure_size env)

  | CApp(func, args, t) ->
    (* TODO: Tag & arity checks *)
    let compiled_func = compile_imm func env in
    let compiled_args = List.flatten @@ List.map (fun x -> compile_imm x env) args in
    let ftype = add_dummy_loc @@ Int32.of_int @@ get_arity_func_type_idx (1 + List.length args) env in
    (*compiled_func @ untag LambdaTagType @ [call_console_print_closure; Ast.Drop] @*)
    (assert_lambda compiled_func CalledNonFunction) @
    check_arity compiled_func (List.length args) @
    compiled_func @
    untag LambdaTagType @
    compiled_args @
    compiled_func @
    untag LambdaTagType @
    [
      Ast.Load({Ast.ty=Types.I32Type; Ast.align=2; Ast.offset=Int32.of_int 4; Ast.sz=None});
      Ast.CallIndirect(ftype);
    ]

  | CImmExpr(i) -> compile_imm i env
and compile_imm (i : tag immexpr) env : Ast.instr' list =
  (* TODO: Decide if this should push the value onto the stack or not *)
  match i with
  | ImmNum(n, _) -> [Ast.Const(const_int32 @@ encode n)]
  | ImmBool(b, _) ->
    if b then
      [Ast.Const(const_true)]
    else
      [Ast.Const(const_false)]
  | ImmId(name, _) ->
    match find env.bindings name with
    | ArgBind(n) -> [Ast.GetLocal(add_dummy_loc n)]
    | LocalBind(n) -> [Ast.GetLocal(add_dummy_loc @@ Int32.of_int (Int32.to_int n + env.num_args))]
    | GlobalBind(n) -> [Ast.GetGlobal(add_dummy_loc n)]
    | ClosureBind(n) -> [
        Ast.GetLocal(add_dummy_loc @@ Int32.of_int 0);
        Ast.Load({Ast.ty=Types.I32Type; Ast.align=2; Ast.offset=Int32.of_int (4 * (3 + (Int32.to_int n))); Ast.sz=None})
      ]

let builtins = [
<<<<<<< HEAD
  ("print", 1, lookup_ext_func "grainBuiltins" "print");
  ("equal", 2, lookup_ext_func "grainBuiltins" "equal");
  ("string_append", 2, lookup_ext_func "grainBuiltins" "stringAppend");
  ("string_length", 1, lookup_ext_func "grainBuiltins" "stringLength");
  ("string_slice", 3, lookup_ext_func "grainBuiltins" "stringSlice");
=======
  ("print", "print", 1, 4);
  ("equal", "equal", 2, 5);
  ("DOMQuery", "DOM::query", 1, 6);
  ("DOMSetText", "DOM::setText", 2, 7);
  ("DOMDangerouslySetInnerHTML", "DOM::dangerouslySetInnerHTML", 2, 8);
>>>>>>> d331ff11
]

let create_single_builtin_closure fidx arity env =
  let body =
    List.rev (repeat_f arity (fun i -> Ast.GetLocal(add_dummy_loc @@ Int32.of_int i))) @ [
      Ast.Call(add_dummy_loc @@ Int32.of_int fidx);
      Ast.Return;
    ] in

  let idx, closure_size, free_vars = create_closure (arity + 1) body env 0 [] in
  [
      Ast.GetGlobal(env.heap_top);
      Ast.Const(const_int32 (closure_size - 3));

      Ast.GetGlobal(env.heap_top);
      Ast.Const(const_int32 idx);

      Ast.GetGlobal(env.heap_top);
      Ast.Const(const_int32 arity);

      Ast.Store({Ast.ty=Types.I32Type; Ast.align=2; Ast.offset=Int32.of_int 0; Ast.sz=None});
      Ast.Store({Ast.ty=Types.I32Type; Ast.align=2; Ast.offset=Int32.of_int 4; Ast.sz=None});
      Ast.Store({Ast.ty=Types.I32Type; Ast.align=2; Ast.offset=Int32.of_int 8; Ast.sz=None});
    ] @ (backpatch free_vars env) @ [
      Ast.GetGlobal(env.heap_top);
      Ast.Const(const_int32 @@ tag_val_of_tag_type LambdaTagType);
      Ast.Binary(Values.I32 Ast.IntOp.Or);
    ] @ (heap_allocate closure_size env)

let heap_adjust env = {
  Ast.ftype = add_dummy_loc Int32.(of_int (get_func_type_idx (Types.FuncType([Types.I32Type], [Types.I32Type])) env));
  Ast.locals = [];
  Ast.body = List.map add_dummy_loc [
    Ast.GetGlobal(env.heap_top);
    Ast.GetLocal(add_dummy_loc @@ Int32.of_int 0);
    Ast.Binary(Values.I32 Ast.IntOp.Add);
    Ast.SetGlobal(env.heap_top);
    Ast.GetGlobal(env.heap_top);
  ]
}

let make_lambda_export i = add_dummy_loc {
  Ast.name="GRAIN$LAM_" ^ (string_of_int i);
  Ast.ekind=add_dummy_loc Ast.FuncExport;
  Ast.item=(add_dummy_loc @@ Int32.of_int i);
}

let create_builtin_closures to_create init_env =
  let env, preamble, _ =
    List.fold_left (fun (env, preamble, idx) (name, exposed_name, arity, fidx) ->
        let closure = create_single_builtin_closure fidx arity env in
        let setup =
          closure @ [
            Ast.SetGlobal(add_dummy_loc @@ Int32.of_int idx);
          ] in
        ({env with
          bindings = (exposed_name, GlobalBind(Int32.of_int idx))::env.bindings
         }, preamble @ setup, idx + 1)
      ) (init_env, [], 1) to_create in
  env, preamble

let compile_aprog (anfed : tag aprogram) =
  let stack_size = count_vars anfed in
  let heap_top = add_dummy_loc (Int32.of_int 0) in
  let env, builtin_setup = create_builtin_closures builtins {initial_env with stack_size = stack_size; heap_top=heap_top} in
  let compiled = List.map add_dummy_loc @@
    builtin_setup @
    compile_aexpr anfed env
    @ [Ast.Return] in

  (* Type of main function *)
  let ftype = add_dummy_loc
      Int32.(of_int (get_func_type_idx (Types.FuncType([], [Types.I32Type])) env)) in

  (* List of imports for the module (functions + memory) *)
  let imports = List.map add_dummy_loc @@
      (List.map (resolve_func_import env) external_funcs) @ [
        {
          Ast.module_name="js";
          Ast.item_name="mem";
          Ast.ikind=add_dummy_loc (Ast.MemoryImport(Types.MemoryType({Types.min=Int32.of_int 0; Types.max=None})))
        }
      ] in

  (* Main function *)
  let func = add_dummy_loc {Ast.ftype = ftype;
                            Ast.locals = repeat_f stack_size (fun n -> Types.I32Type);
                            Ast.body = compiled} in

  (* Collected lambdas *)
  let lambdas = (List.map add_dummy_loc @@ Deque.to_list !(env.compiled_lambdas)) in

  let heap_adjust_idx = add_dummy_loc Int32.(of_int @@ (List.length external_funcs) + List.length lambdas) in
  let main_idx = add_dummy_loc Int32.(of_int @@ (List.length external_funcs) + List.length lambdas + 1) in

  (* List of exports for the module *)
  let exports = List.map add_dummy_loc [
      {
        Ast.name="GRAIN$HEAP_ADJUST";
        Ast.ekind=add_dummy_loc Ast.FuncExport;
        Ast.item=heap_adjust_idx;
      };
      {
        Ast.name="GRAIN$MAIN";
        Ast.ekind=add_dummy_loc Ast.FuncExport;
        Ast.item=main_idx;
      }
    ] @ (repeat_f (List.length lambdas) (fun i -> make_lambda_export (i + (List.length external_funcs)))) in

  (* List of the module's global variables *)
  let globals = List.map add_dummy_loc @@ repeat (1 + (List.length builtins))
      {
        Ast.gtype=Types.GlobalType(Types.I32Type, Types.Mutable);
        Ast.value=(add_dummy_loc [add_dummy_loc @@ Ast.Const(const_int32 0)]);
      }
     in



  (* Table (used to call lambdas) *)
  let table_size = ((List.length lambdas) + 2 + (List.length external_funcs)) in
  let table = List.map add_dummy_loc [
      {
        Ast.ttype=Types.TableType({
            Types.max=None;
            Types.min=Int32.of_int table_size
          }, Types.AnyFuncType)
      }
    ] in

  (* Population of table elements *)
  let elems = List.map add_dummy_loc [
    {
      Ast.index=add_dummy_loc (Int32.zero);
      Ast.offset=add_dummy_loc @@ List.map add_dummy_loc [
          Ast.Const(const_int32 0);
        ];
      Ast.init=repeat_f table_size (fun n -> (add_dummy_loc (Int32.of_int (n - 1))))
    }
  ] in

  (* Returned module *)
  add_dummy_loc {
    Ast.empty_module with
    Ast.imports=imports;
    Ast.exports=exports;
    Ast.globals=globals;
    Ast.tables=table;
    Ast.elems=elems;
    Ast.funcs=lambdas@[add_dummy_loc @@ heap_adjust env; func];
    Ast.types=(Deque.to_list !(env.func_types));
    Ast.start=None;
  }

let module_to_string compiled_module =
  (* Print module to string *)
  let (in_fd, out_fd) = Unix.pipe() in
  let (in_channel, out_channel) = (Unix.in_channel_of_descr in_fd, Unix.out_channel_of_descr out_fd) in
  Pervasives.set_binary_mode_in in_channel false;
  Pervasives.set_binary_mode_out out_channel false;
  Wasm.Print.module_ out_channel 80 compiled_module;
  Unix.close out_fd;
  let str = BatStream.of_channel in_channel
            |> BatStream.to_string in
  Unix.close in_fd;
  str<|MERGE_RESOLUTION|>--- conflicted
+++ resolved
@@ -84,7 +84,6 @@
     };
     {
       module_name="grainBuiltins";
-<<<<<<< HEAD
       item_name="stringAppend";
       ikind=Types.FuncType([Types.I32Type; Types.I32Type], [Types.I32Type])
     };
@@ -97,7 +96,9 @@
       module_name="grainBuiltins";
       item_name="stringSlice";
       ikind=Types.FuncType([Types.I32Type; Types.I32Type; Types.I32Type], [Types.I32Type])
-=======
+    };
+    {
+      module_name="grainBuiltins";
       item_name="DOMQuery";
       ikind=Types.FuncType([Types.I32Type], [Types.I32Type])
     };
@@ -110,7 +111,6 @@
       module_name="grainBuiltins";
       item_name="DOMDangerouslySetInnerHTML";
       ikind=Types.FuncType([Types.I32Type; Types.I32Type], [Types.I32Type])
->>>>>>> d331ff11
     };
   ]
 
@@ -826,19 +826,14 @@
       ]
 
 let builtins = [
-<<<<<<< HEAD
   ("print", 1, lookup_ext_func "grainBuiltins" "print");
   ("equal", 2, lookup_ext_func "grainBuiltins" "equal");
   ("string_append", 2, lookup_ext_func "grainBuiltins" "stringAppend");
   ("string_length", 1, lookup_ext_func "grainBuiltins" "stringLength");
   ("string_slice", 3, lookup_ext_func "grainBuiltins" "stringSlice");
-=======
-  ("print", "print", 1, 4);
-  ("equal", "equal", 2, 5);
-  ("DOMQuery", "DOM::query", 1, 6);
-  ("DOMSetText", "DOM::setText", 2, 7);
-  ("DOMDangerouslySetInnerHTML", "DOM::dangerouslySetInnerHTML", 2, 8);
->>>>>>> d331ff11
+  ("DOM::query", 1, lookup_ext_func "grainBuiltins" "DOMQuery");
+  ("DOM::setText", 2, lookup_ext_func "grainBuiltins" "DOMSetText");
+  ("DOM::dangerouslySetInnerHTML", 2, lookup_ext_func "grainBuiltins" "DOMDangerouslySetInnerHTML");
 ]
 
 let create_single_builtin_closure fidx arity env =
@@ -888,14 +883,14 @@
 
 let create_builtin_closures to_create init_env =
   let env, preamble, _ =
-    List.fold_left (fun (env, preamble, idx) (name, exposed_name, arity, fidx) ->
+    List.fold_left (fun (env, preamble, idx) (name, arity, fidx) ->
         let closure = create_single_builtin_closure fidx arity env in
         let setup =
           closure @ [
             Ast.SetGlobal(add_dummy_loc @@ Int32.of_int idx);
           ] in
         ({env with
-          bindings = (exposed_name, GlobalBind(Int32.of_int idx))::env.bindings
+          bindings = (name, GlobalBind(Int32.of_int idx))::env.bindings
          }, preamble @ setup, idx + 1)
       ) (init_env, [], 1) to_create in
   env, preamble
