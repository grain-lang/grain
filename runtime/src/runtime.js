--- conflicted
+++ resolved
@@ -46,12 +46,6 @@
   return s.replace(/\/$/, '');
 }
 
-<<<<<<< HEAD
-async function readAndInstantiate(path, importObject) {
-  const fs = require('fs');
-  let bytes = fs.readFileSync(path).buffer;
-  return WebAssembly.instantiate(bytes, importObject);
-=======
 function wrapBase(base) {
   if (!base) {
     return () => base;
@@ -77,7 +71,6 @@
     }
     return readURL(b + "/" + module + ".wasm");
   };
->>>>>>> 9c049412
 }
 
 export function defaultFileLocator(base) {
