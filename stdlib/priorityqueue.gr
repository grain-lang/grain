--- conflicted
+++ resolved
@@ -325,12 +325,7 @@
    * @since v0.6.0
    * @history v0.5.3: Originally in `"immutablepriorityqueue"` module
    */
-<<<<<<< HEAD
-  provide let size = ({ size, _ }: PriorityQueue<a>) => {
-=======
-
   provide let size = ({ size, _ } as pq: PriorityQueue<a>) => {
->>>>>>> be7ff9d9
     size
   }
 
@@ -343,12 +338,7 @@
    * @since v0.6.0
    * @history v0.5.3: Originally in `"immutablepriorityqueue"` module
    */
-<<<<<<< HEAD
-  provide let isEmpty = ({ size, _ }: PriorityQueue<a>) => {
-=======
-
   provide let isEmpty = ({ size, _ } as pq: PriorityQueue<a>) => {
->>>>>>> be7ff9d9
     size == 0
   }
 
