/* grainc-flags --no-pervasives */
module Numbers

include "runtime/unsafe/memory" as Memory
include "runtime/unsafe/tags" as Tags
include "runtime/exception" as Exception
include "runtime/bigint" as BI

include "runtime/unsafe/constants" as Constants
from Constants use {
  _SMIN8_I32,
  _SMAX8_I32,
  _SMIN8_I64,
  _SMAX8_I64,
  _SMIN16_I32,
  _SMAX16_I32,
  _SMIN16_I64,
  _SMAX16_I64,
  _UMAX8_I32,
  _UMAX8_I64,
  _UMAX16_I32,
  _UMAX16_I64,
  _SMAX32_I64 as _I32_MAX,
  _SMIN32_I64 as _I32_MIN,
  _SMAX_I64 as _I64_MAX,
  _SMIN_I64 as _I64_MIN,
  _UMAX32_I64 as _U32_MAX,
  _UMIN32_I64 as _U32_MIN,
}
include "runtime/unsafe/wasmi32" as WasmI32
include "runtime/unsafe/wasmi64" as WasmI64
include "runtime/unsafe/wasmf32" as WasmF32
include "runtime/unsafe/wasmf64" as WasmF64

primitive (!) = "@not"
primitive (&&) = "@and"
primitive (||) = "@or"
primitive throw = "@throw"
primitive ignore = "@ignore"

exception UnknownNumberTag
exception InvariantViolation

include "runtime/dataStructures" as DataStructures
from DataStructures use {
  newRational,
  newInt32,
  newInt64,
  newFloat32,
  newFloat64,
  tagInt8,
  tagInt16,
  tagUint8,
  tagUint16,
  untagInt8,
  untagInt16,
  untagUint8,
  untagUint16,
}

@unsafe
let _F32_MAX = 3.40282347e+38W
@unsafe
let _F32_MIN = 1.401298464324817e-45W
@unsafe
let _F32_MAX_SAFE_INTEGER = 16777215.0w
@unsafe
let _F64_MAX_SAFE_INTEGER = 9007199254740991.0W

from WasmI32 use { (==), (!=), (^), (<<), (>>) }

@unsafe
provide let tagSimple = x => {
  x << 1n ^ 1n
}

@unsafe
let untagSimple = x => {
  x >> 1n
}

@unsafe
let isSimpleNumber = x => {
  from WasmI32 use { (&) }
  (x & Tags._GRAIN_NUMBER_TAG_MASK) == Tags._GRAIN_NUMBER_TAG_TYPE
}

@unsafe
provide let isBoxedNumber = x => {
  from WasmI32 use { (&) }
  if ((x & Tags._GRAIN_GENERIC_TAG_MASK) == Tags._GRAIN_GENERIC_HEAP_TAG_TYPE) {
    WasmI32.load(x, 0n) == Tags._GRAIN_BOXED_NUM_HEAP_TAG
  } else {
    false
  }
}

@unsafe
provide let isFloat = x => {
  if (isBoxedNumber(x)) {
    let tag = WasmI32.load(x, 4n)
    tag == Tags._GRAIN_FLOAT64_BOXED_NUM_TAG
  } else {
    false
  }
}

@unsafe
provide let isInteger = x => {
  if (isBoxedNumber(x)) {
    let tag = WasmI32.load(x, 4n)
    tag == Tags._GRAIN_INT64_BOXED_NUM_TAG ||
      tag == Tags._GRAIN_BIGINT_BOXED_NUM_TAG
  } else {
    true
  }
}

@unsafe
provide let isRational = x => {
  if (isBoxedNumber(x)) {
    let tag = WasmI32.load(x, 4n)
    tag == Tags._GRAIN_RATIONAL_BOXED_NUM_TAG
  } else {
    false
  }
}

@unsafe
provide let isNaN = x => {
  from WasmF64 use { (!=) }
  if (isBoxedNumber(x)) {
    // Boxed numbers can have multiple subtypes, of which float64 can be NaN.
    let tag = WasmI32.load(x, 4n)
    if (tag == Tags._GRAIN_FLOAT64_BOXED_NUM_TAG) {
      // uses the fact that NaN is the only number not equal to itself
      let wf64 = WasmF64.load(x, 8n)
      wf64 != wf64
    } else {
      // Neither rational numbers nor boxed integers can be infinite or NaN.
      // Grain doesn't allow creating a rational with denominator of zero either.
      false
    }
  } else {
    // Simple numbers are integers and cannot be NaN.
    false
  }
}

@unsafe
let isBigInt = x => {
  if (isBoxedNumber(x)) {
    let tag = WasmI32.load(x, 4n)
    tag == Tags._GRAIN_BIGINT_BOXED_NUM_TAG
  } else {
    false
  }
}

@unsafe
provide let isNumber = x => {
  // x is a number if it is a literal number or a boxed_num heap value
  isSimpleNumber(x) || isBoxedNumber(x)
}

@unsafe
let safeI64toI32 = x => {
  from WasmI64 use { (<), (>) }
  if (x > _I32_MAX || x < _I32_MIN) {
    throw Exception.Overflow
  } else {
    WasmI32.wrapI64(x)
  }
}

@unsafe
let i32neg = x => {
  from WasmI32 use { (-) }
  0n - x
}

@unsafe
let i64not = x => {
  from WasmI64 use { (^) }
  x ^ 0xffffffffffffffffN
}
@unsafe
let i64neg = x => {
  from WasmI64 use { (-) }
  0N - x
}

// https://en.wikipedia.org/wiki/Binary_GCD_algorithm
@unsafe
let rec gcdHelp = (x, y) => {
  from WasmI64 use { (==), (!=), (&), (-), (<<), (>>), (>) }
  if (x == y || WasmI64.eqz(x)) {
    y
  } else if (WasmI64.eqz(y)) {
    x
  } else if ((i64not(x) & 1N) != 0N) {
    // x is even
    if ((y & 1N) != 0N) {
      // y is odd
      gcdHelp(x >> 1N, y)
    } else {
      gcdHelp(x >> 1N, y >> 1N) << 1N
    }
  } else if ((i64not(y) & 1N) != 0N) {
    // y is even and x is odd
    gcdHelp(x, y >> 1N)
  } else if (x > y) {
    gcdHelp(x - y, y)
  } else {
    gcdHelp(y - x, x)
  }
}

@unsafe
let gcd = (x, y) => {
  from WasmI64 use { (<) }
  // Algorithm above breaks on negatives, so
  // we make sure that they are positive at the beginning
  let x = if (x < 0N) {
    i64neg(x)
  } else {
    x
  }
  let y = if (y < 0N) {
    i64neg(y)
  } else {
    y
  }
  gcdHelp(x, y)
}

@unsafe
let gcd32 = (x, y) => {
  WasmI32.wrapI64(gcd(WasmI64.extendI32S(x), WasmI64.extendI32S(y)))
}

@unsafe
provide let reducedInteger = x => {
  from WasmI64 use { (>>), (<), (>) }
  // TODO(#1736): Remove the formatter ignore when parsing is fixed
  //formatter-ignore
  if (x > (_I32_MAX >> 1N) || x < (_I32_MIN >> 1N)) {
    newInt64(x)
  } else {
    tagSimple(WasmI32.wrapI64(x))
  }
}

@unsafe
provide let reducedUnsignedInteger = x => {
  from WasmI64 use { (>>>) }
  if (WasmI64.gtU(x, _I64_MAX)) {
    BI.makeWrappedUint64(x)
  } else if (WasmI64.gtU(x, _I32_MAX >>> 1N)) {
    newInt64(x)
  } else {
    tagSimple(WasmI32.wrapI64(x))
  }
}

@unsafe
let reducedBigInteger = x => {
  if (BI.canConvertToInt64(x)) {
    // CONVENTION: We assume that this function is called in
    //             some sort of tail position, meaning that
    //             the original input is no longer used after
    //             this function returns.
    let ret = reducedInteger(BI.toInt64(x))
    Memory.decRef(x)
    ret
  } else {
    x
  }
}

@unsafe
let reducedFractionBigInt = (x, y, keepRational) => {
  let mut x = x
  let mut y = y
  let mut needsDecref = false

  if (BI.isNegative(y)) {
    // Normalization 1: Never do negative/negative
    // Normalization 2: Never allow a negative denominator
    needsDecref = true
    x = BI.negate(x)
    y = BI.negate(y)
  }
  if (BI.eqz(y)) {
    throw Exception.DivisionByZero
  }
  let quotremResult = Memory.malloc(8n)
  BI.quotRem(x, y, quotremResult)
  // Note that the contents of quotRem are malloc'ed
  // inside of quotRem and need to be manually freed.
  let q = WasmI32.load(quotremResult, 0n)
  let r = WasmI32.load(quotremResult, 4n)
  // free container used to store quotrem result
  Memory.free(quotremResult)
  let ret = if (!keepRational && BI.eqz(r)) {
    // if remainder is zero, then return the quotient.
    // We decRef the remainder, since we no longer need it
    Memory.decRef(r)
    reducedBigInteger(q)
  } else {
    // remainder is nonzero. we don't need the quotient and
    // remainder anymore, so we discard them.
    Memory.decRef(q)
    Memory.decRef(r)
    let factor = BI.gcd(x, y)
    let xdiv = BI.div(x, factor)
    let ydiv = BI.div(y, factor)
    let ret = newRational(xdiv, ydiv)
    Memory.decRef(factor)
    ret
  }
  if (needsDecref) {
    Memory.decRef(x)
    Memory.decRef(y)
    void
  }
  ret
}

@unsafe
let reducedFraction64 = (x, y) => {
  from WasmI64 use { (/), (<) }
  let mut x = x
  let mut y = y

  if (y < 0N) {
    // Normalization 1: Never do negative/negative
    // Normalization 2: Never allow a negative denominator
    x = i64neg(x)
    y = i64neg(y)
  }
  if (WasmI64.eqz(y)) {
    throw Exception.DivisionByZero
  }
  if (WasmI64.eqz(WasmI64.remS(x, y))) {
    reducedInteger(x / y)
  } else {
    let factor = gcd(x, y)
    let xdiv = x / factor
    let ydiv = y / factor
    newRational(BI.makeWrappedInt64(xdiv), BI.makeWrappedInt64(ydiv))
  }
}

// Accessor functions

/* Memory Layout:
 * [GRAIN_BOXED_NUM_HEAP_TAG , <boxed_num tag> , <number-specific payload>...]
 * (payload depends on boxed_num tag...see below)
 *
 * Payloads:
 * For Int32:
 * [number]
 *
 * For Int64:
 * [number: i64]
 *
 * For Float32:
 * [number: f32]
 *
 * For Float64:
 * [number: f64]
 *
 * For Rational:
 * [numerator, denominator]
 */

@unsafe
provide let boxedNumberTag = xptr => {
  WasmI32.load(xptr, 4n)
}

@unsafe
provide let boxedInt64Number = xptr => {
  WasmI64.load(xptr, 8n)
}

@unsafe
provide let boxedFloat64Number = xptr => {
  WasmF64.load(xptr, 8n)
}

@unsafe
provide let boxedRationalNumerator = xptr => {
  WasmI32.load(xptr, 8n)
}

@unsafe
provide let boxedRationalDenominator = xptr => {
  WasmI32.load(xptr, 12n)
}

@unsafe
provide let coerceNumberToWasmF32 = (x: Number) => {
  let x = WasmI32.fromGrain(x)
  if (isSimpleNumber(x)) {
    WasmF32.convertI32S(untagSimple(x))
  } else {
    let xtag = boxedNumberTag(x)
    match (xtag) {
      t when t == Tags._GRAIN_INT64_BOXED_NUM_TAG => {
        WasmF32.convertI64S(boxedInt64Number(x))
      },
      t when t == Tags._GRAIN_BIGINT_BOXED_NUM_TAG => {
        BI.toFloat32(x)
      },
      t when t == Tags._GRAIN_RATIONAL_BOXED_NUM_TAG => {
        from WasmF32 use { (/) }
        BI.toFloat32(boxedRationalNumerator(x)) /
          BI.toFloat32(boxedRationalDenominator(x))
      },
      t when t == Tags._GRAIN_FLOAT64_BOXED_NUM_TAG => {
        from WasmF64 use { (<), (>) }
        let xval = boxedFloat64Number(x)
        if (xval > _F32_MAX || xval < _F32_MIN) {
          // Not an actual return value
          throw Exception.Overflow
        } else {
          WasmF32.demoteF64(xval)
        }
      },
      _ => {
        throw UnknownNumberTag
      },
    }
  }
}

@unsafe
provide let coerceNumberToWasmF64 = (x: Number) => {
  let x = WasmI32.fromGrain(x)
  if (isSimpleNumber(x)) {
    WasmF64.convertI32S(untagSimple(x))
  } else {
    let xtag = boxedNumberTag(x)
    match (xtag) {
      t when t == Tags._GRAIN_INT64_BOXED_NUM_TAG => {
        WasmF64.convertI64S(boxedInt64Number(x))
      },
      t when t == Tags._GRAIN_BIGINT_BOXED_NUM_TAG => {
        BI.toFloat64(x)
      },
      t when t == Tags._GRAIN_RATIONAL_BOXED_NUM_TAG => {
        from WasmF64 use { (/) }
        BI.toFloat64(boxedRationalNumerator(x)) /
          BI.toFloat64(boxedRationalDenominator(x))
      },
      t when t == Tags._GRAIN_FLOAT64_BOXED_NUM_TAG => {
        boxedFloat64Number(x)
      },
      _ => {
        throw UnknownNumberTag
      },
    }
  }
}

@unsafe
provide let coerceNumberToWasmI64 = (x: Number) => {
  let x = WasmI32.fromGrain(x)
  if (isSimpleNumber(x)) {
    WasmI64.extendI32S(untagSimple(x))
  } else {
    let xtag = boxedNumberTag(x)
    match (xtag) {
      t when t == Tags._GRAIN_INT64_BOXED_NUM_TAG => {
        boxedInt64Number(x)
      },
      t when t == Tags._GRAIN_BIGINT_BOXED_NUM_TAG => {
        BI.toInt64(x)
      },
      _ => {
        // rationals are never integral, and we refuse to coerce floats to ints
        throw Exception.NumberNotIntlike
      },
    }
  }
}

@unsafe
provide let coerceNumberToWasmI32 = (x: Number) => {
  from WasmI64 use { (<), (>) }
  let x = WasmI32.fromGrain(x)
  if (isSimpleNumber(x)) {
    untagSimple(x)
  } else {
    let xtag = boxedNumberTag(x)
    match (xtag) {
      t when t == Tags._GRAIN_INT64_BOXED_NUM_TAG => {
        let int64 = boxedInt64Number(x)
        if (int64 > _I32_MAX || int64 < _I32_MIN) {
          throw Exception.Overflow
        }
        WasmI32.wrapI64(int64)
      },
      t when t == Tags._GRAIN_BIGINT_BOXED_NUM_TAG => {
        BI.toInt32(x)
      },
      _ => {
        // rationals are never integral, and we refuse to coerce floats to ints
        throw Exception.NumberNotIntlike
      },
    }
  }
}

@unsafe
provide let coerceNumberToUnsignedWasmI64 = (x: Number) => {
  from WasmI32 use { (<) }
  let x = WasmI32.fromGrain(x)
  if (isSimpleNumber(x)) {
    let num = untagSimple(x)
    if (num < 0n) {
      throw Exception.Overflow
    }
    WasmI64.extendI32U(num)
  } else {
    let xtag = boxedNumberTag(x)
    match (xtag) {
      t when t == Tags._GRAIN_INT64_BOXED_NUM_TAG => {
        from WasmI64 use { (<) }
        let int64 = boxedInt64Number(x)
        if (int64 < 0N) {
          throw Exception.Overflow
        }
        int64
      },
      t when t == Tags._GRAIN_BIGINT_BOXED_NUM_TAG => {
        BI.toUnsignedInt64(x)
      },
      _ => {
        // rationals are never integral, and we refuse to coerce floats to ints
        throw Exception.NumberNotIntlike
      },
    }
  }
}

@unsafe
provide let coerceNumberToUnsignedWasmI32 = (x: Number) => {
  from WasmI32 use { (<) }
  let x = WasmI32.fromGrain(x)
  if (isSimpleNumber(x)) {
    let num = untagSimple(x)
    if (num < 0n) {
      throw Exception.Overflow
    }
    num
  } else {
    let xtag = boxedNumberTag(x)
    match (xtag) {
      t when t == Tags._GRAIN_INT64_BOXED_NUM_TAG => {
        from WasmI64 use { (<), (>) }
        let int64 = boxedInt64Number(x)
        if (int64 > _U32_MAX || int64 < _U32_MIN) {
          throw Exception.Overflow
        }
        WasmI32.wrapI64(int64)
      },
      t when t == Tags._GRAIN_BIGINT_BOXED_NUM_TAG => {
        BI.toInt32(x)
      },
      _ => {
        // rationals are never integral, and we refuse to coerce floats to ints
        throw Exception.NumberNotIntlike
      },
    }
  }
}

@unsafe
let coerceNumberToBigInt = (x: Number) => {
  let x = WasmI32.fromGrain(x)
  if (isSimpleNumber(x)) {
    BI.makeWrappedInt32(untagSimple(x))
  } else {
    let xtag = boxedNumberTag(x)
    match (xtag) {
      t when t == Tags._GRAIN_INT64_BOXED_NUM_TAG => {
        BI.makeWrappedInt64(boxedInt64Number(x))
      },
      t when t == Tags._GRAIN_BIGINT_BOXED_NUM_TAG => {
        Memory.incRef(x)
        x
      },
      _ => {
        // rationals are never integral, and we refuse to coerce floats to ints
        throw Exception.NumberNotIntlike
      },
    }
  }
}

@unsafe
let isIntegerF32 = value => {
  from WasmF32 use { (==) }
  value == WasmF32.trunc(value)
}

@unsafe
let isIntegerF64 = value => {
  from WasmF64 use { (==) }
  value == WasmF64.trunc(value)
}

@unsafe
let isSafeIntegerF32 = value => {
  from WasmF32 use { (==), (<=) }
  WasmF32.abs(value) <= _F32_MAX_SAFE_INTEGER && WasmF32.trunc(value) == value
}

@unsafe
let isSafeIntegerF64 = value => {
  from WasmF64 use { (==), (<=) }
  WasmF64.abs(value) <= _F64_MAX_SAFE_INTEGER && WasmF64.trunc(value) == value
}

/** Number-aware equality checking
  * The basic idea is that we first figure out the type of the
  * number on the LHS, and then figure out if the RHS number is equal
  * to that number
  *
  * NOTE: The preconditions in these functions are important, so do NOT
  *       provide them!
  */
@unsafe
let numberEqualSimpleHelp = (x, y) => {
  // PRECONDITION: x is a "simple" number (value tag is 0) and x !== y and isNumber(y)
  if (isSimpleNumber(y)) {
    // x !== y, so they must be different
    false
  } else {
    let xval = untagSimple(x) // <- actual int value of x
    let yBoxedNumberTag = boxedNumberTag(y)
    match (yBoxedNumberTag) {
      t when t == Tags._GRAIN_INT64_BOXED_NUM_TAG => {
        from WasmI64 use { (==) }
        let yBoxedVal = boxedInt64Number(y)
        WasmI64.extendI32S(xval) == yBoxedVal
      },
      t when t == Tags._GRAIN_BIGINT_BOXED_NUM_TAG => {
        WasmI32.eqz(BI.cmpI64(y, WasmI64.extendI32S(xval)))
      },
      t when t == Tags._GRAIN_RATIONAL_BOXED_NUM_TAG => {
        // NOTE: we always store in most reduced form, so a rational and an int are never equal
        false
      },
      t when t == Tags._GRAIN_FLOAT64_BOXED_NUM_TAG => {
        from WasmF64 use { (==) }
        let yBoxedVal = boxedFloat64Number(y)
        isSafeIntegerF64(yBoxedVal) && WasmF64.convertI32S(xval) == yBoxedVal
      },
      _ => {
        throw UnknownNumberTag
      },
    }
  }
}

@unsafe
let numberEqualInt64Help = (xBoxedVal, y) => {
  // PRECONDITION: x !== y and isNumber(y)
  // Basic number:
  if (isSimpleNumber(y)) {
    from WasmI64 use { (==) }
    xBoxedVal == WasmI64.extendI32S(untagSimple(y))
  } else {
    // Boxed number:
    let yBoxedNumberTag = boxedNumberTag(y)
    match (yBoxedNumberTag) {
      t when t == Tags._GRAIN_INT64_BOXED_NUM_TAG => {
        from WasmI64 use { (==) }
        let yBoxedVal = boxedInt64Number(y)
        xBoxedVal == yBoxedVal
      },
      t when t == Tags._GRAIN_BIGINT_BOXED_NUM_TAG => {
        WasmI32.eqz(BI.cmpI64(y, xBoxedVal))
      },
      t when t == Tags._GRAIN_RATIONAL_BOXED_NUM_TAG => {
        // NOTE: we always store in most reduced form, so a rational and an int are never equal
        false
      },
      t when t == Tags._GRAIN_FLOAT64_BOXED_NUM_TAG => {
        from WasmI64 use { (==) }
        let yBoxedVal = boxedFloat64Number(y)
        isSafeIntegerF64(yBoxedVal) && xBoxedVal == WasmI64.truncF64S(yBoxedVal)
      },
      _ => {
        throw UnknownNumberTag
      },
    }
  }
}

@unsafe
let numberEqualRationalHelp = (xptr, y) => {
  // PRECONDITION: x is rational and x !== y and isNumber(y)
  // Basic number: (we know it's not equal, since we never store ints as rationals)
  if (isSimpleNumber(y)) {
    false
  } else {
    let xNumerator = boxedRationalNumerator(xptr)
    let xDenominator = boxedRationalDenominator(xptr)
    // Boxed number:
    let yBoxedNumberTag = boxedNumberTag(y)
    match (yBoxedNumberTag) {
      t when t == Tags._GRAIN_INT64_BOXED_NUM_TAG => {
        false
      },
      t when t == Tags._GRAIN_BIGINT_BOXED_NUM_TAG => {
        false
      },
      t when t == Tags._GRAIN_RATIONAL_BOXED_NUM_TAG => {
        let yNumerator = boxedRationalNumerator(y)
        let yDenominator = boxedRationalDenominator(y)
        BI.eq(xNumerator, yNumerator) && BI.eq(xDenominator, yDenominator)
      },
      t when t == Tags._GRAIN_FLOAT64_BOXED_NUM_TAG => {
        from WasmF64 use { (==), (/) }
        let yBoxedVal = boxedFloat64Number(y)
        let xAsFloat = BI.toFloat64(xNumerator) / BI.toFloat64(xDenominator)
        // TODO(#303): maybe we should have some sort of tolerance?
        xAsFloat == yBoxedVal
      },
      _ => {
        throw UnknownNumberTag
      },
    }
  }
}

@unsafe
let numberEqualFloat64Help = (x, y) => {
  let xIsInteger = isIntegerF64(x)
  // Basic number:
  if (isSimpleNumber(y)) {
    from WasmF64 use { (==) }
    xIsInteger && x == WasmF64.convertI32S(untagSimple(y))
  } else {
    // Boxed number
    let yBoxedNumberTag = boxedNumberTag(y)
    match (yBoxedNumberTag) {
      t when t == Tags._GRAIN_INT64_BOXED_NUM_TAG => {
        from WasmF64 use { (==) }
        let yBoxedVal = boxedInt64Number(y)
        isSafeIntegerF64(x) && x == WasmF64.convertI64S(yBoxedVal)
      },
      t when t == Tags._GRAIN_BIGINT_BOXED_NUM_TAG => {
        WasmI32.eqz(BI.cmpF64(y, x))
      },
      t when t == Tags._GRAIN_RATIONAL_BOXED_NUM_TAG => {
        from WasmF64 use { (==), (/) }
        let yNumerator = boxedRationalNumerator(y)
        let yDenominator = boxedRationalDenominator(y)
        let yAsFloat = BI.toFloat64(yNumerator) / BI.toFloat64(yDenominator)
        x == yAsFloat
      },
      t when t == Tags._GRAIN_FLOAT64_BOXED_NUM_TAG => {
        from WasmF64 use { (==) }
        let yBoxedVal = boxedFloat64Number(y)
        // TODO(#303): maybe we should have some sort of tolerance?
        x == yBoxedVal
      },
      _ => {
        throw UnknownNumberTag
      },
    }
  }
}

@unsafe
let numberEqualBigIntHelp = (x, y) => {
  if (isSimpleNumber(y)) {
    WasmI32.eqz(BI.cmpI64(x, WasmI64.extendI32S(untagSimple(y))))
  } else {
    // Boxed number
    let yBoxedNumberTag = boxedNumberTag(y)
    match (yBoxedNumberTag) {
      t when t == Tags._GRAIN_INT64_BOXED_NUM_TAG => {
        let yBoxedVal = boxedInt64Number(y)
        WasmI32.eqz(BI.cmpI64(x, yBoxedVal))
      },
      t when t == Tags._GRAIN_BIGINT_BOXED_NUM_TAG => {
        BI.eq(x, y)
      },
      t when t == Tags._GRAIN_RATIONAL_BOXED_NUM_TAG => {
        // Rationals are reduced, so it must be unequal
        false
      },
      t when t == Tags._GRAIN_FLOAT64_BOXED_NUM_TAG => {
        let yBoxedVal = boxedFloat64Number(y)
        WasmI32.eqz(BI.cmpF64(x, yBoxedVal))
      },
      _ => {
        throw UnknownNumberTag
      },
    }
  }
}

@unsafe
provide let numberEqual = (x, y) => {
  if (isSimpleNumber(x)) {
    // Short circuit if non-pointer value is the same
    x == y || numberEqualSimpleHelp(x, y)
  } else {
    // Boxed number
    let xBoxedNumberTag = boxedNumberTag(x)
    match (xBoxedNumberTag) {
      t when t == Tags._GRAIN_INT64_BOXED_NUM_TAG => {
        let xBoxedVal = boxedInt64Number(x)
        numberEqualInt64Help(xBoxedVal, y)
      },
      t when t == Tags._GRAIN_RATIONAL_BOXED_NUM_TAG => {
        numberEqualRationalHelp(x, y)
      },
      t when t == Tags._GRAIN_FLOAT64_BOXED_NUM_TAG => {
        numberEqualFloat64Help(boxedFloat64Number(x), y)
      },
      t when t == Tags._GRAIN_BIGINT_BOXED_NUM_TAG => {
        numberEqualBigIntHelp(x, y)
      },
      _ => {
        throw UnknownNumberTag
      },
    }
  }
}

/*
 * ===== PLUS & MINUS =====
 * (same schema as equal())
 */

@unsafe
let numberAddSubSimpleHelp = (x, y, isSub) => {
  from WasmI64 use { (+), (-) }
  // PRECONDITION: x is a "simple" number (value tag is 0) and isNumber(y)
  if (isSimpleNumber(y)) {
    let x = WasmI64.extendI32S(untagSimple(x))
    let y = WasmI64.extendI32S(untagSimple(y))
    let result = if (isSub) {
      x - y
    } else {
      x + y
    }
    reducedInteger(result)
  } else {
    let xval = untagSimple(x) // <- actual int value of x
    let yBoxedNumberTag = boxedNumberTag(y)
    match (yBoxedNumberTag) {
      t when t == Tags._GRAIN_INT64_BOXED_NUM_TAG => {
        from WasmI64 use { (<), (>), (>=) }
        let yBoxedVal = boxedInt64Number(y)
        let xval64 = WasmI64.extendI32S(xval)
        let result = if (isSub) xval64 - yBoxedVal else xval64 + yBoxedVal
        if (
          yBoxedVal >= 0N && result < xval64 ||
          yBoxedVal < 0N && result > xval64
        ) {
          // Overflow. Promote to BigInt
          let xBig = BI.makeWrappedInt32(xval)
          let yBig = BI.makeWrappedInt64(yBoxedVal)
          let res = if (isSub) {
            BI.sub(xBig, yBig)
          } else {
            BI.add(xBig, yBig)
          }
          Memory.decRef(xBig)
          Memory.decRef(yBig)
          reducedBigInteger(res)
        } else {
          reducedInteger(result)
        }
      },
      t when t == Tags._GRAIN_BIGINT_BOXED_NUM_TAG => {
        // Promote x to bigint and do operation
        let xBig = BI.makeWrappedInt32(xval)
        let result = if (isSub) BI.sub(xBig, y) else BI.add(xBig, y)
        Memory.decRef(xBig)
        reducedBigInteger(result)
      },
      t when t == Tags._GRAIN_RATIONAL_BOXED_NUM_TAG => {
        let xBig = BI.makeWrappedInt32(xval)
        let yNumerator = boxedRationalNumerator(y)
        let yDenominator = boxedRationalDenominator(y)
        let expandedXNumerator = BI.mul(xBig, yDenominator)
        Memory.decRef(xBig)
        let result = if (isSub)
          BI.sub(expandedXNumerator, yNumerator)
        else
          BI.add(expandedXNumerator, yNumerator)
        let ret = reducedFractionBigInt(result, yDenominator, false)
        Memory.decRef(expandedXNumerator)
        Memory.decRef(result)
        ret
      },
      t when t == Tags._GRAIN_FLOAT64_BOXED_NUM_TAG => {
        from WasmF64 use { (+), (-) }
        let yBoxedVal = boxedFloat64Number(y)
        let xval = WasmF64.convertI32S(xval)
        let result = if (isSub) xval - yBoxedVal else xval + yBoxedVal
        newFloat64(result)
      },
      _ => {
        throw UnknownNumberTag
      },
    }
  }
}

@unsafe
let numberAddSubInt64Help = (xval, y, isSub) => {
  from WasmI64 use { (+), (-), (<), (>), (>), (>=) }
  if (isSimpleNumber(y)) {
    let yval = WasmI64.extendI32S(untagSimple(y))
    let result = if (isSub) xval - yval else xval + yval
    if (yval >= 0N && result < xval || yval < 0N && result > xval) {
      // Overflow. Promote to BigInt
      let xBig = BI.makeWrappedInt64(xval)
      let yBig = BI.makeWrappedInt64(yval)
      let res = if (isSub) {
        BI.sub(xBig, yBig)
      } else {
        BI.add(xBig, yBig)
      }
      Memory.decRef(xBig)
      Memory.decRef(yBig)
      reducedBigInteger(res)
    } else {
      reducedInteger(result)
    }
  } else {
    let yBoxedNumberTag = boxedNumberTag(y)
    match (yBoxedNumberTag) {
      t when t == Tags._GRAIN_INT64_BOXED_NUM_TAG => {
        let yBoxedVal = boxedInt64Number(y)
        let xval64 = xval
        let result = if (isSub) xval64 - yBoxedVal else xval64 + yBoxedVal
        if (
          yBoxedVal >= 0N && result < xval64 ||
          yBoxedVal < 0N && result > xval64
        ) {
          // Overflow. Promote to BigInt
          let xBig = BI.makeWrappedInt64(xval64)
          let yBig = BI.makeWrappedInt64(yBoxedVal)
          let res = if (isSub) {
            BI.sub(xBig, yBig)
          } else {
            BI.add(xBig, yBig)
          }
          Memory.decRef(xBig)
          Memory.decRef(yBig)
          reducedBigInteger(res)
        } else {
          reducedInteger(result)
        }
      },
      t when t == Tags._GRAIN_BIGINT_BOXED_NUM_TAG => {
        // Promote x to bigint and do operation
        let xBig = BI.makeWrappedInt64(xval)
        let result = if (isSub) BI.sub(xBig, y) else BI.add(xBig, y)
        Memory.decRef(xBig)
        reducedBigInteger(result)
      },
      t when t == Tags._GRAIN_RATIONAL_BOXED_NUM_TAG => {
        let xBig = BI.makeWrappedInt64(xval)
        let yNumerator = boxedRationalNumerator(y)
        let yDenominator = boxedRationalDenominator(y)
        let expandedXNumerator = BI.mul(xBig, yDenominator)
        Memory.decRef(xBig)
        let result = if (isSub)
          BI.sub(expandedXNumerator, yNumerator)
        else
          BI.add(expandedXNumerator, yNumerator)
        let ret = reducedFractionBigInt(result, yDenominator, false)
        Memory.decRef(expandedXNumerator)
        Memory.decRef(result)
        ret
      },
      t when t == Tags._GRAIN_FLOAT64_BOXED_NUM_TAG => {
        from WasmF64 use { (+), (-) }
        let xval = WasmF64.convertI64S(xval)
        let yBoxedVal = boxedFloat64Number(y)
        let result = if (isSub) xval - yBoxedVal else xval + yBoxedVal
        newFloat64(result)
      },
      _ => {
        throw UnknownNumberTag
      },
    }
  }
}

@unsafe
let numberAddSubFloat64Help = (xval, y, isSub) => {
  from WasmF64 use { (+), (-) }
  // incRef y to reuse it via WasmI32.toGrain
  Memory.incRef(y)
  let yval = coerceNumberToWasmF64(WasmI32.toGrain(y): Number)
  let result = if (isSub) xval - yval else xval + yval
  newFloat64(result)
}

@unsafe
let numberAddSubBigIntHelp = (x, y, isSub) => {
  if (isSimpleNumber(y)) {
    let yval = WasmI64.extendI32S(untagSimple(y))
    let yBig = BI.makeWrappedInt64(yval)
    let res = if (isSub) {
      BI.sub(x, yBig)
    } else {
      BI.add(x, yBig)
    }
    Memory.decRef(yBig)
    reducedBigInteger(res)
  } else {
    let yBoxedNumberTag = boxedNumberTag(y)
    match (yBoxedNumberTag) {
      t when t == Tags._GRAIN_INT64_BOXED_NUM_TAG => {
        let yBoxedVal = boxedInt64Number(y)
        let yBig = BI.makeWrappedInt64(yBoxedVal)
        let res = if (isSub) {
          BI.sub(x, yBig)
        } else {
          BI.add(x, yBig)
        }
        Memory.decRef(yBig)
        reducedBigInteger(res)
      },
      t when t == Tags._GRAIN_BIGINT_BOXED_NUM_TAG => {
        let res = if (isSub) {
          BI.sub(x, y)
        } else {
          BI.add(x, y)
        }
        reducedBigInteger(res)
      },
      t when t == Tags._GRAIN_RATIONAL_BOXED_NUM_TAG => {
        let yNumerator = boxedRationalNumerator(y)
        let yDenominator = boxedRationalDenominator(y)
        let expandedXNumerator = BI.mul(x, yDenominator)
        let result = if (isSub)
          BI.sub(expandedXNumerator, yNumerator)
        else
          BI.add(expandedXNumerator, yNumerator)
        Memory.decRef(expandedXNumerator)
        let ret = reducedFractionBigInt(result, yDenominator, false)
        Memory.decRef(result)
        ret
      },
      t when t == Tags._GRAIN_FLOAT64_BOXED_NUM_TAG => {
        from WasmF64 use { (+), (-) }
        let xval = BI.toFloat64(x)
        let yBoxedVal = boxedFloat64Number(y)
        let result = if (isSub) xval - yBoxedVal else xval + yBoxedVal
        newFloat64(result)
      },
      _ => {
        throw UnknownNumberTag
      },
    }
  }
}

@unsafe
provide let addSubRational = (x, y, isSub, keepRational) => {
  let xNumerator = boxedRationalNumerator(x)
  let xDenominator = boxedRationalDenominator(x)
  let yNumerator = boxedRationalNumerator(y)
  let yDenominator = boxedRationalDenominator(y)
  if (BI.eq(xDenominator, yDenominator)) {
    let newNumerator = if (isSub)
      BI.sub(xNumerator, yNumerator)
    else
      BI.add(xNumerator, yNumerator)
    let ret = reducedFractionBigInt(newNumerator, xDenominator, keepRational)
    Memory.decRef(newNumerator)
    ret
  } else {
    let numerator1 = BI.mul(xNumerator, yDenominator)
    let numerator2 = BI.mul(yNumerator, xDenominator)
    let numerator = if (isSub)
      BI.sub(numerator1, numerator2)
    else
      BI.add(numerator1, numerator2)
    let denominator = BI.mul(xDenominator, yDenominator)
    let ret = reducedFractionBigInt(numerator, denominator, keepRational)
    Memory.decRef(numerator1)
    Memory.decRef(numerator2)
    Memory.decRef(numerator)
    ret
  }
}

@unsafe
provide let timesDivideRational = (x, y, isDivide, keepRational) => {
  let xNumerator = boxedRationalNumerator(x)
  let xDenominator = boxedRationalDenominator(x)
  let yNumerator = boxedRationalNumerator(y)
  let yDenominator = boxedRationalDenominator(y)
  // (a / b) * (c / d) == (a * c) / (b * d)
  // (a / b) / (c / d) == (a * d) / (b * c)
  let numerator = if (isDivide)
    BI.mul(xNumerator, yDenominator)
  else
    BI.mul(xNumerator, yNumerator)
  let denominator = if (isDivide)
    BI.mul(xDenominator, yNumerator)
  else
    BI.mul(xDenominator, yDenominator)
  reducedFractionBigInt(numerator, denominator, keepRational)
}

@unsafe
provide let rationalsEqual = (x, y) => {
  let xNumerator = boxedRationalNumerator(x)
  let xDenominator = boxedRationalDenominator(x)
  let yNumerator = boxedRationalNumerator(y)
  let yDenominator = boxedRationalDenominator(y)
  BI.eq(xNumerator, yNumerator) && BI.eq(xDenominator, yDenominator)
}

@unsafe
provide let cmpRationals = (x, y) => {
  // Comparing rationals efficiently is an open problem
  // Producing a definitive answer is quite expensive, so if the two
  // values are not strictly equal we approximate an answer

  let xNumerator = boxedRationalNumerator(x)
  let xDenominator = boxedRationalDenominator(x)
  let yNumerator = boxedRationalNumerator(y)
  let yDenominator = boxedRationalDenominator(y)

  if (
    BI.cmp(xNumerator, yNumerator) == 0n &&
    BI.cmp(xDenominator, yDenominator) == 0n
  ) {
    0n
  } else {
    from WasmF64 use { (/), (<) }
    let xf = BI.toFloat64(xNumerator) / BI.toFloat64(xDenominator)
    let yf = BI.toFloat64(yNumerator) / BI.toFloat64(yDenominator)
    if (xf < yf) -1n else 1n
  }
}

/**
 * Finds the numerator of the rational number.
 *
 * @param x: The rational number to inspect
 * @returns The numerator of the rational number
 *
 * @since v0.6.0
 */
@unsafe
provide let rationalNumerator = (x: Rational) => {
  let x = WasmI32.fromGrain(x)
  let num = boxedRationalNumerator(x)
  Memory.incRef(num)
  WasmI32.toGrain(reducedBigInteger(num)): Number
}

/**
 * Finds the denominator of the rational number.
 *
 * @param x: The rational number to inspect
 * @returns The denominator of the rational number
 *
 * @since v0.6.0
 */
@unsafe
provide let rationalDenominator = (x: Rational) => {
  let x = WasmI32.fromGrain(x)
  let num = boxedRationalDenominator(x)
  Memory.incRef(num)
  WasmI32.toGrain(reducedBigInteger(num)): Number
}

@unsafe
let numberAddSubRationalHelp = (x, y, isSub) => {
  let xNumerator = boxedRationalNumerator(x)
  let xDenominator = boxedRationalDenominator(x)
  if (isSimpleNumber(y)) {
    let yval = untagSimple(y)
    let yBig = BI.makeWrappedInt32(yval)
    let expandedYNumerator = BI.mul(xDenominator, yBig)
    let result = if (isSub)
      BI.sub(xNumerator, expandedYNumerator)
    else
      BI.add(xNumerator, expandedYNumerator)
    Memory.decRef(expandedYNumerator)
    Memory.decRef(yBig)
    let ret = reducedFractionBigInt(result, xDenominator, false)
    Memory.decRef(result)
    ret
  } else {
    let ytag = boxedNumberTag(y)
    match (ytag) {
      t when t == Tags._GRAIN_RATIONAL_BOXED_NUM_TAG => {
        // The one case we don't delegate is rational +/- rational
        addSubRational(x, y, isSub, false)
      },
      t when t == Tags._GRAIN_INT64_BOXED_NUM_TAG => {
        let yBig = BI.makeWrappedInt64(boxedInt64Number(y))
        let expandedYNumerator = BI.mul(yBig, xDenominator)
        Memory.decRef(yBig)
        let result = if (isSub)
          BI.sub(xNumerator, expandedYNumerator)
        else
          BI.add(xNumerator, expandedYNumerator)
        let ret = reducedFractionBigInt(result, xDenominator, false)
        Memory.decRef(expandedYNumerator)
        Memory.decRef(result)
        ret
      },
      t when t == Tags._GRAIN_BIGINT_BOXED_NUM_TAG => {
        let expandedYNumerator = BI.mul(xDenominator, y)
        let result = if (isSub)
          BI.sub(xNumerator, expandedYNumerator)
        else
          BI.add(xNumerator, expandedYNumerator)
        Memory.decRef(expandedYNumerator)
        let ret = reducedFractionBigInt(result, xDenominator, false)
        Memory.decRef(result)
        ret
      },
      t when t == Tags._GRAIN_FLOAT64_BOXED_NUM_TAG => {
        from WasmF64 use { (/), (+), (-) }
        let xnumfloat = BI.toFloat64(xNumerator)
        let xdenfloat = BI.toFloat64(xDenominator)
        let xval = xnumfloat / xdenfloat
        let yval = boxedFloat64Number(y)
        let result = if (isSub) xval - yval else xval + yval
        let ret = newFloat64(result)
        ret
      },
      _ => {
        throw UnknownNumberTag
      },
    }
  }
}

@unsafe
let numberAddSubHelp = (x, y, isSub) => {
  if (isSimpleNumber(x)) {
    numberAddSubSimpleHelp(x, y, isSub)
  } else {
    let xtag = boxedNumberTag(x)
    match (xtag) {
      t when t == Tags._GRAIN_INT64_BOXED_NUM_TAG => {
        numberAddSubInt64Help(boxedInt64Number(x), y, isSub)
      },
      t when t == Tags._GRAIN_BIGINT_BOXED_NUM_TAG => {
        numberAddSubBigIntHelp(x, y, isSub)
      },
      t when t == Tags._GRAIN_RATIONAL_BOXED_NUM_TAG => {
        numberAddSubRationalHelp(x, y, isSub)
      },
      t when t == Tags._GRAIN_FLOAT64_BOXED_NUM_TAG => {
        numberAddSubFloat64Help(boxedFloat64Number(x), y, isSub)
      },
      _ => {
        throw UnknownNumberTag
      },
    }
  }
}

@unsafe
let numberAdd = (x, y) => {
  WasmI32.toGrain(numberAddSubHelp(x, y, false)): Number
}

@unsafe
let numberSub = (x, y) => {
  WasmI32.toGrain(numberAddSubHelp(x, y, true)): Number
}

/*
 * ===== TIMES & DIVIDE =====
 * (same schema as equal())
 */

@unsafe
let safeI64Multiply = (x, y) => {
  from WasmI64 use { (!=), (*), (/) }
  let prod = x * y
  if (x != 0N) {
    if (prod / x != y) {
      let xBig = BI.makeWrappedInt64(x)
      let yBig = BI.makeWrappedInt64(y)
      let result = BI.mul(xBig, yBig)
      Memory.decRef(xBig)
      Memory.decRef(yBig)
      result
    } else {
      reducedInteger(prod)
    }
  } else {
    reducedInteger(prod)
  }
}

@unsafe
let numberTimesDivideInt64Help = (xval, y, isDivide) => {
  if (isSimpleNumber(y)) {
    if (isDivide) {
      reducedFraction64(xval, WasmI64.extendI32S(untagSimple(y)))
    } else {
      safeI64Multiply(xval, WasmI64.extendI32S(untagSimple(y)))
    }
  } else {
    let yBoxedNumberTag = boxedNumberTag(y)
    match (yBoxedNumberTag) {
      t when t == Tags._GRAIN_INT64_BOXED_NUM_TAG => {
        let yBoxedVal = boxedInt64Number(y)
        if (isDivide) {
          reducedFraction64(xval, yBoxedVal)
        } else {
          safeI64Multiply(xval, yBoxedVal)
        }
      },
      t when t == Tags._GRAIN_BIGINT_BOXED_NUM_TAG => {
        let xBig = BI.makeWrappedInt64(xval)
        let ret = if (isDivide) {
          reducedFractionBigInt(xBig, y, false)
        } else {
          reducedBigInteger(BI.mul(xBig, y))
        }
        Memory.decRef(xBig)
        ret
      },
      t when t == Tags._GRAIN_RATIONAL_BOXED_NUM_TAG => {
        let yNumerator = boxedRationalNumerator(y)
        let yDenominator = boxedRationalDenominator(y)
        let xBig = BI.makeWrappedInt64(xval)
        let ret = if (isDivide) {
          // x / (a / b) == (x * b) / a
          let numerator = BI.mul(xBig, yDenominator)
          let ret = reducedFractionBigInt(numerator, yNumerator, false)
          Memory.decRef(numerator)
          ret
        } else {
          // x * (a / b) == (x * a) / b
          let numerator = BI.mul(xBig, yNumerator)
          let ret = reducedFractionBigInt(numerator, yDenominator, false)
          Memory.decRef(numerator)
          ret
        }
        Memory.decRef(xBig)
        ret
      },
      t when t == Tags._GRAIN_FLOAT64_BOXED_NUM_TAG => {
        from WasmF64 use { (/), (*) }
        let xval = WasmF64.convertI64S(xval)
        let yBoxedVal = boxedFloat64Number(y)
        if (isDivide) {
          newFloat64(xval / yBoxedVal)
        } else {
          newFloat64(xval * yBoxedVal)
        }
      },
      _ => {
        throw UnknownNumberTag
      },
    }
  }
}

@unsafe
let numberTimesDivideBigIntHelp = (x, y, isDivide) => {
  if (isSimpleNumber(y)) {
    let yBig = BI.makeWrappedInt32(untagSimple(y))
    let ret = if (isDivide) {
      reducedFractionBigInt(x, yBig, false)
    } else {
      reducedBigInteger(BI.mul(x, yBig))
    }
    Memory.decRef(yBig)
    ret
  } else {
    let yBoxedNumberTag = boxedNumberTag(y)
    match (yBoxedNumberTag) {
      t when t == Tags._GRAIN_INT64_BOXED_NUM_TAG => {
        let yBoxedVal = boxedInt64Number(y)
        let yBig = BI.makeWrappedInt64(yBoxedVal)
        let ret = if (isDivide) {
          reducedFractionBigInt(x, yBig, false)
        } else {
          reducedBigInteger(BI.mul(x, yBig))
        }
        Memory.decRef(yBig)
        ret
      },
      t when t == Tags._GRAIN_BIGINT_BOXED_NUM_TAG => {
        if (isDivide) {
          reducedFractionBigInt(x, y, false)
        } else {
          reducedBigInteger(BI.mul(x, y))
        }
      },
      t when t == Tags._GRAIN_RATIONAL_BOXED_NUM_TAG => {
        let yNumerator = boxedRationalNumerator(y)
        let yDenominator = boxedRationalDenominator(y)
        if (isDivide) {
          // x / (a / b) == (x * b) / a
          let numerator = BI.mul(x, yDenominator)
          let ret = reducedFractionBigInt(numerator, yNumerator, false)
          Memory.decRef(numerator)
          ret
        } else {
          // x * (a / b) == (x * a) / b
          let numerator = BI.mul(x, yNumerator)
          let ret = reducedFractionBigInt(numerator, yDenominator, false)
          Memory.decRef(numerator)
          ret
        }
      },
      t when t == Tags._GRAIN_FLOAT64_BOXED_NUM_TAG => {
        from WasmF64 use { (/), (*) }
        let xval = BI.toFloat64(x)
        let yBoxedVal = boxedFloat64Number(y)
        if (isDivide) {
          newFloat64(xval / yBoxedVal)
        } else {
          newFloat64(xval * yBoxedVal)
        }
      },
      _ => {
        throw UnknownNumberTag
      },
    }
  }
}

@unsafe
let numberTimesDivideSimpleHelp = (x, y, isDivide) => {
  // PRECONDITION: x is a "simple" number (value tag is 0) and isNumber(y)
  let xval = untagSimple(x) // <- actual int value of x
  numberTimesDivideInt64Help(WasmI64.extendI32S(xval), y, isDivide)
}

@unsafe
let numberTimesDivideRationalHelp = (x, y, isDivide) => {
  from WasmI32 use { (!=) }
  // Division isn't commutative, so we actually need to do the work
  let xNumerator = boxedRationalNumerator(x)
  let xDenominator = boxedRationalDenominator(x)
  if (isSimpleNumber(y)) {
    let yBig = BI.makeWrappedInt32(untagSimple(y))
    let ret = if (isDivide) {
      // (a / b) / y == a / (b * y)
      let denominator = BI.mul(xDenominator, yBig)
      let ret = reducedFractionBigInt(xNumerator, denominator, false)
      Memory.decRef(denominator)
      ret
    } else {
      // (a / b) * y == (a * y) / b
      let numerator = BI.mul(xNumerator, yBig)
      let ret = reducedFractionBigInt(numerator, xDenominator, false)
      Memory.decRef(numerator)
      ret
    }
    if (yBig != ret) {
      Memory.decRef(yBig)
      void
    }
    ret
  } else {
    let ytag = boxedNumberTag(y)
    match (ytag) {
      t when t == Tags._GRAIN_INT64_BOXED_NUM_TAG => {
        // Same idea as above
        let yBig = BI.makeWrappedInt64(boxedInt64Number(y))
        let ret = if (isDivide) {
          // (a / b) / y == a / (b * y)
          let denominator = BI.mul(xDenominator, yBig)
          let ret = reducedFractionBigInt(xNumerator, denominator, false)
          Memory.decRef(denominator)
          ret
        } else {
          // (a / b) * y == (a * y) / b
          let numerator = BI.mul(xNumerator, yBig)
          let ret = reducedFractionBigInt(numerator, xDenominator, false)
          Memory.decRef(numerator)
          ret
        }
        Memory.decRef(yBig)
        ret
      },
      t when t == Tags._GRAIN_BIGINT_BOXED_NUM_TAG => {
        if (isDivide) {
          // (a / b) / y == a / (b * y)
          let denominator = BI.mul(xDenominator, y)
          let ret = reducedFractionBigInt(xNumerator, denominator, false)
          Memory.decRef(denominator)
          ret
        } else {
          // (a / b) * y == (a * y) / b
          let numerator = BI.mul(xNumerator, y)
          let ret = reducedFractionBigInt(numerator, xDenominator, false)
          Memory.decRef(numerator)
          ret
        }
      },
      t when t == Tags._GRAIN_RATIONAL_BOXED_NUM_TAG => {
        timesDivideRational(x, y, isDivide, false)
      },
      t when t == Tags._GRAIN_FLOAT64_BOXED_NUM_TAG => {
        from WasmF64 use { (/), (*) }
        // TODO(#1190): We should probably use something more accurate if possible here
        let asFloat = BI.toFloat64(xNumerator) / BI.toFloat64(xDenominator)
        if (isDivide) {
          newFloat64(asFloat / boxedFloat64Number(y))
        } else {
          newFloat64(asFloat * boxedFloat64Number(y))
        }
      },
      _ => {
        throw UnknownNumberTag
      },
    }
  }
}

@unsafe
let numberTimesDivideFloat64Help = (x, y, isDivide) => {
  from WasmF64 use { (/), (*) }
  // incRef y to reuse it via WasmI32.toGrain
  Memory.incRef(y)
  let yAsFloat = coerceNumberToWasmF64(WasmI32.toGrain(y): Number)
  if (isDivide) {
    newFloat64(x / yAsFloat)
  } else {
    newFloat64(x * yAsFloat)
  }
}

@unsafe
let numberTimesDivideHelp = (x, y, isDivide) => {
  if (isSimpleNumber(x)) {
    numberTimesDivideSimpleHelp(x, y, isDivide)
  } else {
    let xtag = boxedNumberTag(x)
    match (xtag) {
      t when t == Tags._GRAIN_INT64_BOXED_NUM_TAG => {
        numberTimesDivideInt64Help(boxedInt64Number(x), y, isDivide)
      },
      t when t == Tags._GRAIN_BIGINT_BOXED_NUM_TAG => {
        numberTimesDivideBigIntHelp(x, y, isDivide)
      },
      t when t == Tags._GRAIN_RATIONAL_BOXED_NUM_TAG => {
        numberTimesDivideRationalHelp(x, y, isDivide)
      },
      t when t == Tags._GRAIN_FLOAT64_BOXED_NUM_TAG => {
        numberTimesDivideFloat64Help(boxedFloat64Number(x), y, isDivide)
      },
      _ => {
        throw UnknownNumberTag
      },
    }
  }
}

@unsafe
let numberTimes = (x, y) => {
  WasmI32.toGrain(numberTimesDivideHelp(x, y, false)): Number
}

@unsafe
let numberDivide = (x, y) => {
  WasmI32.toGrain(numberTimesDivideHelp(x, y, true)): Number
}

/*
 * ===== MODULO =====
 * (same schema as equal())
 */

@unsafe
let i64abs = x => {
  from WasmI64 use { (-), (>=) }
  if (x >= 0N) x else 0N - x
}

@unsafe
let numberMod = (x, y) => {
  from WasmI64 use { (!=), (-), (*), (<), (>) }
  // incRef x and y to reuse them via WasmI32.toGrain
  Memory.incRef(x)
  Memory.incRef(y)
  let xval = coerceNumberToWasmI64(WasmI32.toGrain(x): Number)
  let yval = coerceNumberToWasmI64(WasmI32.toGrain(y): Number)
  if (WasmI64.eqz(yval)) {
    throw Exception.ModuloByZero
  }
  // We implement true modulo
  if (xval < 0N && yval > 0N || xval > 0N && yval < 0N) {
    let modval = WasmI64.remS(i64abs(xval), i64abs(yval))
    let result = if (modval != 0N) {
      i64abs(yval) - modval * (if (yval < 0N) -1N else 1N)
    } else {
      modval
    }
    reducedInteger(result)
  } else {
    reducedInteger(WasmI64.remS(xval, yval))
  }
}

/*
 * ===== COMPARISONS =====
 * Int/int and float/float comparisons are always accurate.
 * Rational/rational comparisons are approximations with the exception of
 * equality, which is always accurate.
 *
 * Values compared to floats or rationals are first converted to floats.
 *
 * All comparison operators consider NaN not equal to, less than, or greater
 * than NaN, with the exception of `compare`, which considers NaN equal to
 * itself and otherwise smaller than any other float value. This provides a
 * total order (https://en.wikipedia.org/wiki/Total_order) over all numerical
 * values, making `compare` suitable for sorting or ordering.
 */

@unsafe
let cmpBigInt = (x: WasmI32, y: WasmI32) => {
  if (isSimpleNumber(y)) {
    BI.cmpI64(x, WasmI64.extendI32S(untagSimple(y)))
  } else {
    let yBoxedNumberTag = boxedNumberTag(y)
    match (yBoxedNumberTag) {
      t when t == Tags._GRAIN_INT64_BOXED_NUM_TAG => {
        BI.cmpI64(x, boxedInt64Number(y))
      },
      t when t == Tags._GRAIN_BIGINT_BOXED_NUM_TAG => {
        BI.cmp(x, y)
      },
      t when t == Tags._GRAIN_RATIONAL_BOXED_NUM_TAG => {
        let tmp = BI.mul(x, boxedRationalDenominator(y))
        let ret = BI.cmp(tmp, boxedRationalNumerator(y))
        Memory.decRef(tmp)
        ret
      },
      t when t == Tags._GRAIN_FLOAT64_BOXED_NUM_TAG => {
        BI.cmpF64(x, boxedFloat64Number(y))
      },
      _ => {
        throw UnknownNumberTag
      },
    }
  }
}

// cmpFloat applies a total ordering relation:
// unlike regular float logic, NaN is considered equal to itself and
// smaller than any other number
@unsafe
let cmpFloat = (x: WasmI32, y: WasmI32) => {
  from WasmF64 use { (!=), (<), (>), (/) }
  from WasmI32 use { (-) }
  let xf = boxedFloat64Number(x)
  if (isSimpleNumber(y)) {
    let yf = WasmF64.convertI32S(untagSimple(y))
    // special NaN cases
    if (xf != xf) {
      if (yf != yf) {
        0n
      } else {
        -1n
      }
    } else if (yf != yf) {
      if (xf != xf) {
        0n
      } else {
        1n
      }
    } else {
      if (xf < yf) {
        -1n
      } else if (xf > yf) {
        1n
      } else {
        0n
      }
    }
  } else {
    let yBoxedNumberTag = boxedNumberTag(y)
    if (yBoxedNumberTag == Tags._GRAIN_BIGINT_BOXED_NUM_TAG) {
      0n - cmpBigInt(y, x)
    } else {
      let yf = match (yBoxedNumberTag) {
        t when t == Tags._GRAIN_INT64_BOXED_NUM_TAG => {
          WasmF64.convertI64S(boxedInt64Number(y))
        },
        t when t == Tags._GRAIN_BIGINT_BOXED_NUM_TAG => {
          throw InvariantViolation
        },
        t when t == Tags._GRAIN_RATIONAL_BOXED_NUM_TAG => {
          BI.toFloat64(boxedRationalNumerator(y)) /
            BI.toFloat64(boxedRationalDenominator(y))
        },
        t when t == Tags._GRAIN_FLOAT64_BOXED_NUM_TAG => {
          boxedFloat64Number(y)
        },
        _ => {
          throw UnknownNumberTag
        },
      }
      // special NaN cases
      if (xf != xf) {
        if (yf != yf) {
          0n
        } else {
          -1n
        }
      } else if (yf != yf) {
        if (xf != xf) {
          0n
        } else {
          1n
        }
      } else {
        if (xf < yf) {
          -1n
        } else if (xf > yf) {
          1n
        } else {
          0n
        }
      }
    }
  }
}

@unsafe
let cmpSmallInt = (x: WasmI32, y: WasmI32) => {
  from WasmI64 use { (<), (>) }
  from WasmI32 use { (-) }
  let xi = boxedInt64Number(x)
  if (isSimpleNumber(y)) {
    let yi = WasmI64.extendI32S(untagSimple(y))
    if (xi < yi) {
      -1n
    } else if (xi > yi) {
      1n
    } else {
      0n
    }
  } else {
    let yBoxedNumberTag = boxedNumberTag(y)
    match (yBoxedNumberTag) {
      t when t == Tags._GRAIN_INT64_BOXED_NUM_TAG => {
        let yi = boxedInt64Number(y)
        if (xi < yi) {
          -1n
        } else if (xi > yi) {
          1n
        } else {
          0n
        }
      },
      t when t == Tags._GRAIN_BIGINT_BOXED_NUM_TAG => {
        0n - cmpBigInt(y, x)
      },
      t when t == Tags._GRAIN_RATIONAL_BOXED_NUM_TAG => {
        from WasmF64 use { (<), (/) }
        // Rationals and ints are never considered equal
        if (
          WasmF64.convertI64S(xi) <
          BI.toFloat64(boxedRationalNumerator(y)) /
            BI.toFloat64(boxedRationalDenominator(y))
        )
          -1n
        else
          1n
      },
      t when t == Tags._GRAIN_FLOAT64_BOXED_NUM_TAG => {
        0n - cmpFloat(y, x)
      },
      _ => {
        throw UnknownNumberTag
      },
    }
  }
}

@unsafe
let cmpRational = (x: WasmI32, y: WasmI32) => {
  from WasmI32 use { (-) }
  if (isSimpleNumber(y)) {
    from WasmF64 use { (/), (<) }
    let xf = BI.toFloat64(boxedRationalNumerator(x)) /
      BI.toFloat64(boxedRationalDenominator(x))
    // Rationals and ints are never considered equal
    if (xf < WasmF64.convertI32S(untagSimple(y))) -1n else 1n
  } else {
    let yBoxedNumberTag = boxedNumberTag(y)
    match (yBoxedNumberTag) {
      t when t == Tags._GRAIN_INT64_BOXED_NUM_TAG => {
        0n - cmpSmallInt(y, x)
      },
      t when t == Tags._GRAIN_BIGINT_BOXED_NUM_TAG => {
        0n - cmpBigInt(y, x)
      },
      t when t == Tags._GRAIN_RATIONAL_BOXED_NUM_TAG => {
        cmpRationals(x, y)
      },
      t when t == Tags._GRAIN_FLOAT64_BOXED_NUM_TAG => {
        0n - cmpFloat(y, x)
      },
      _ => {
        throw UnknownNumberTag
      },
    }
  }
}

@unsafe
provide let cmp = (x: WasmI32, y: WasmI32) => {
  from WasmI32 use { (-) }
  if (isSimpleNumber(x)) {
    if (isSimpleNumber(y)) {
      // fast comparison path for simple numbers
      x - y
    } else {
      let yBoxedNumberTag = boxedNumberTag(y)
      match (yBoxedNumberTag) {
        t when t == Tags._GRAIN_INT64_BOXED_NUM_TAG => {
          0n - cmpSmallInt(y, x)
        },
        t when t == Tags._GRAIN_BIGINT_BOXED_NUM_TAG => {
          0n - cmpBigInt(y, x)
        },
        t when t == Tags._GRAIN_RATIONAL_BOXED_NUM_TAG => {
          0n - cmpRational(y, x)
        },
        t when t == Tags._GRAIN_FLOAT64_BOXED_NUM_TAG => {
          0n - cmpFloat(y, x)
        },
        _ => {
          throw UnknownNumberTag
        },
      }
    }
  } else {
    let xBoxedNumberTag = boxedNumberTag(x)
    match (xBoxedNumberTag) {
      t when t == Tags._GRAIN_INT64_BOXED_NUM_TAG => {
        cmpSmallInt(x, y)
      },
      t when t == Tags._GRAIN_BIGINT_BOXED_NUM_TAG => {
        cmpBigInt(x, y)
      },
      t when t == Tags._GRAIN_RATIONAL_BOXED_NUM_TAG => {
        cmpRational(x, y)
      },
      t when t == Tags._GRAIN_FLOAT64_BOXED_NUM_TAG => {
        cmpFloat(x, y)
      },
      _ => {
        throw UnknownNumberTag
      },
    }
  }
}

// In the comparison functions below, NaN is neither greater than, less than,
// or equal to any other number (including NaN), so any comparison involving
// NaN is always false. The only exception to this rule is `compare`, which
// applies a total ordering relation to allow numbers to be sortable (with
// NaN being considered equal to itself and less than all other numbers in
// this case).

/**
 * Checks if the first operand is less than the second operand.
 *
 * @param num1: The first operand
 * @param num2: The second operand
 * @returns `true` if the first operand is less than the second operand or `false` otherwise
 *
 * @since v0.1.0
 */
@unsafe
provide let (<) = (x: Number, y: Number) => {
  from WasmI32 use { (<) }
  let x = WasmI32.fromGrain(x)
  let y = WasmI32.fromGrain(y)
  !isNaN(x) && !isNaN(y) && cmp(x, y) < 0n
}

/**
 * Checks if the first operand is greater than the second operand.
 *
 * @param num1: The first operand
 * @param num2: The second operand
 * @returns `true` if the first operand is greater than the second operand or `false` otherwise
 *
 * @since v0.1.0
 */
@unsafe
provide let (>) = (x: Number, y: Number) => {
  from WasmI32 use { (>) }
  let x = WasmI32.fromGrain(x)
  let y = WasmI32.fromGrain(y)
  !isNaN(x) && !isNaN(y) && cmp(x, y) > 0n
}

/**
 * Checks if the first operand is less than or equal to the second operand.
 *
 * @param num1: The first operand
 * @param num2: The second operand
 * @returns `true` if the first operand is less than or equal to the second operand or `false` otherwise
 *
 * @since v0.1.0
 */
@unsafe
provide let (<=) = (x: Number, y: Number) => {
  from WasmI32 use { (<=) }
  let x = WasmI32.fromGrain(x)
  let y = WasmI32.fromGrain(y)
  !isNaN(x) && !isNaN(y) && cmp(x, y) <= 0n
}

/**
 * Checks if the first operand is greater than or equal to the second operand.
 *
 * @param num1: The first operand
 * @param num2: The second operand
 * @returns `true` if the first operand is greater than or equal to the second operand or `false` otherwise
 *
 * @since v0.1.0
 */
@unsafe
provide let (>=) = (x: Number, y: Number) => {
  from WasmI32 use { (>=) }
  let x = WasmI32.fromGrain(x)
  let y = WasmI32.fromGrain(y)
  !isNaN(x) && !isNaN(y) && cmp(x, y) >= 0n
}

@unsafe
provide let compare = (x: Number, y: Number) => {
  let x = WasmI32.fromGrain(x)
  let y = WasmI32.fromGrain(y)
  WasmI32.toGrain(tagSimple(cmp(x, y))): Number
}

/*
 * ===== EQUAL =====
 */

@unsafe
provide let numberEq = (x: Number, y: Number) => {
  let x = WasmI32.fromGrain(x)
  let y = WasmI32.fromGrain(y)
  numberEqual(x, y)
}

/*
 * ===== LOGICAL OPERATIONS =====
 * Only valid for int-like numbers. Coerce to i64/bigInt and do operations
 */
// TODO(#306): Semantics around when things should stay i32/i64

/**
 * Computes the bitwise NOT of the operand.
 *
 * @param value: The operand
 * @returns Containing the inverted bits of the operand
 *
 * @since v0.2.0
 */
@unsafe
provide let lnot = (x: Number) => {
  let xw32 = WasmI32.fromGrain(x)
  if (isBigInt(xw32)) {
    WasmI32.toGrain(reducedBigInteger(BI.bitwiseNot(xw32))): Number
  } else {
    let xval = coerceNumberToWasmI64(x)
    WasmI32.toGrain(reducedInteger(i64not(xval))): Number
  }
}

/**
 * Shifts the bits of the value left by the given number of bits.
 *
 * @param value: The value to shift
 * @param amount: The number of bits to shift by
 * @returns The shifted value
 *
 * @since v0.3.0
 * @history v0.2.0: Originally named `lsl`
 * @history v0.3.0: Renamed to `<<`
 */
@unsafe
provide let (<<) = (x: Number, y: Number) => {
  from WasmI64 use { (-), (<<) }
  let xw32 = WasmI32.fromGrain(x)
  if (isBigInt(xw32)) {
    let yval = coerceNumberToWasmI32(y)
    WasmI32.toGrain(reducedBigInteger(BI.shl(xw32, yval))): Number
  } else {
    let xval = coerceNumberToWasmI64(x)
    let yval = coerceNumberToWasmI64(y)
    // if the number will be shifted beyond the end of the i64 range, promote to BigInt
    // (note that we subtract one leading zero, since the leading bit is the sign bit)
    if (WasmI64.leU(WasmI64.clz(i64abs(xval)) - 1N, yval)) {
      let xbi = coerceNumberToBigInt(x)
      let yval = coerceNumberToWasmI32(y)
      WasmI32.toGrain(reducedBigInteger(BI.shl(xbi, yval))): Number
    } else {
      WasmI32.toGrain(reducedInteger(xval << yval)): Number
    }
  }
}

/**
 * Shifts the bits of the value right by the given number of bits, preserving the sign bit.
 *
 * @param value: The value to shift
 * @param amount: The amount to shift by
 * @returns The shifted value
 *
 * @since v0.3.0
 * @history v0.2.0: Originally named `lsr`
 * @history v0.3.0: Renamed to `>>>`
 */
@unsafe
provide let (>>>) = (x: Number, y: Number) => {
  from WasmI64 use { (>>>) }
  let xw32 = WasmI32.fromGrain(x)
  if (isBigInt(xw32)) {
    let yval = coerceNumberToWasmI32(y)
    // [NOTE]: For BigInts, shrU is the same as shrS because there
    //         are an *infinite* number of leading ones
    WasmI32.toGrain(reducedBigInteger(BI.shrS(xw32, yval))): Number
  } else {
    let xval = coerceNumberToWasmI64(x)
    let yval = coerceNumberToWasmI64(y)
    WasmI32.toGrain(reducedInteger(xval >>> yval)): Number
  }
}

/**
 * Computes the bitwise AND (`&`) on the given operands.
 *
 * @param value1: The first operand
 * @param value2: The second operand
 * @returns Containing a `1` in each bit position for which the corresponding bits of both operands are `1`
 *
 * @since v0.3.0
 * @history v0.2.0: Originally named `land`
 * @history v0.3.0: Renamed to `&`
 */
@unsafe
provide let (&) = (x: Number, y: Number) => {
  from WasmI64 use { (&) }
  let xw32 = WasmI32.fromGrain(x)
  let yw32 = WasmI32.fromGrain(y)
  if (isBigInt(xw32) || isBigInt(yw32)) {
    let xval = coerceNumberToBigInt(x)
    let yval = coerceNumberToBigInt(y)
    let ret = WasmI32.toGrain(reducedBigInteger(BI.bitwiseAnd(xval, yval))):
      Number
    if (!(xw32 == xval)) {
      Memory.decRef(xval)
      void
    }
    if (!(yw32 == yval)) {
      Memory.decRef(yval)
      void
    }
    ret
  } else {
    let xval = coerceNumberToWasmI64(x)
    let yval = coerceNumberToWasmI64(y)
    WasmI32.toGrain(reducedInteger(xval & yval)): Number
  }
}

/**
 * Computes the bitwise OR (`|`) on the given operands.
 *
 * @param value1: The first operand
 * @param value2: The second operand
 * @returns Containing a `1` in each bit position for which the corresponding bits of either or both operands are `1`
 *
 * @since v0.3.0
 * @history v0.2.0: Originally named `lor`
 * @history v0.3.0: Renamed to `|`
 */
@unsafe
provide let (|) = (x: Number, y: Number) => {
  from WasmI64 use { (|) }
  let xw32 = WasmI32.fromGrain(x)
  let yw32 = WasmI32.fromGrain(y)
  if (isBigInt(xw32) || isBigInt(yw32)) {
    let xval = coerceNumberToBigInt(x)
    let yval = coerceNumberToBigInt(y)
    let ret = WasmI32.toGrain(reducedBigInteger(BI.bitwiseOr(xval, yval))):
      Number
    if (!(xw32 == xval)) {
      Memory.decRef(xval)
      void
    }
    if (!(yw32 == yval)) {
      Memory.decRef(yval)
      void
    }
    ret
  } else {
    let xval = coerceNumberToWasmI64(x)
    let yval = coerceNumberToWasmI64(y)
    WasmI32.toGrain(reducedInteger(xval | yval)): Number
  }
}

/**
 * Computes the bitwise XOR (`^`) on the given operands.
 *
 * @param value1: The first operand
 * @param value2: The second operand
 * @returns Containing a `1` in each bit position for which the corresponding bits of either but not both operands are `1`
 *
 * @since v0.3.0
 * @history v0.1.0: The `^` operator was originally an alias of `unbox`
 * @history v0.2.0: Originally named `lxor`
 * @history v0.3.0: Renamed to `^`
 */
@unsafe
provide let (^) = (x: Number, y: Number) => {
  from WasmI64 use { (^) }
  let xw32 = WasmI32.fromGrain(x)
  let yw32 = WasmI32.fromGrain(y)
  if (isBigInt(xw32) || isBigInt(yw32)) {
    let xval = coerceNumberToBigInt(x)
    let yval = coerceNumberToBigInt(y)
    let ret = WasmI32.toGrain(reducedBigInteger(BI.bitwiseXor(xval, yval))):
      Number
    if (!(xw32 == xval)) {
      Memory.decRef(xval)
      void
    }
    if (!(yw32 == yval)) {
      Memory.decRef(yval)
      void
    }
    ret
  } else {
    let xval = coerceNumberToWasmI64(x)
    let yval = coerceNumberToWasmI64(y)
    WasmI32.toGrain(reducedInteger(xval ^ yval)): Number
  }
}

/**
 * Shifts the bits of the value right by the given number of bits.
 *
 * @param value: The value to shift
 * @param amount: The amount to shift by
 * @returns The shifted value
 *
 * @since v0.3.0
 * @history v0.2.0: Originally named `asr`
 * @history v0.3.0: Renamed to `>>`
 */
@unsafe
provide let (>>) = (x: Number, y: Number) => {
  from WasmI64 use { (>>) }
  let xw32 = WasmI32.fromGrain(x)
  if (isBigInt(xw32)) {
    let yval = coerceNumberToWasmI32(y)
    // [NOTE]: For BigInts, shrU is the same as shrS because there
    //         are an *infinite* number of leading ones
    WasmI32.toGrain(reducedBigInteger(BI.shrS(xw32, yval))): Number
  } else {
    let xval = coerceNumberToWasmI64(x)
    let yval = coerceNumberToWasmI64(y)
    WasmI32.toGrain(reducedInteger(xval >> yval)): Number
  }
}

/// USER-EXPOSED COERCION FUNCTIONS
//
// [NOTE]: Coercion is a *conservative* process! For example, even if a float is 1.0,
//         we will fail if attempting to coerce to an int!

@unsafe
let coerceNumberToShortUint = (x: Number, max32, max64, is8bit) => {
  from WasmI32 use { (&), (<), (>) }
  let x = WasmI32.fromGrain(x)
  let int32 = if (isSimpleNumber(x)) {
    untagSimple(x)
  } else {
    let xtag = boxedNumberTag(x)
    match (xtag) {
      t when t == Tags._GRAIN_INT64_BOXED_NUM_TAG => {
        from WasmI64 use { (<), (>) }
        let int64 = boxedInt64Number(x)
        if (int64 > max64 || int64 < 0N) {
          throw Exception.Overflow
        }
        WasmI32.wrapI64(int64)
      },
      t when t == Tags._GRAIN_BIGINT_BOXED_NUM_TAG => {
        BI.toInt32(x)
      },
      _ => {
        // rationals are never integral, and we refuse to coerce floats to ints
        throw Exception.NumberNotIntlike
      },
    }
  }
  if (int32 > max32 || int32 < 0n) {
    throw Exception.Overflow
  }
  if (is8bit) int32 & 0xffffn else int32 & 0xffffn
}

@unsafe
let coerceNumberToShortInt = (x: Number, min32, max32, min64, max64, is8bit) => {
  from WasmI32 use { (<), (>) }
  let x = WasmI32.fromGrain(x)
  let int32 = if (isSimpleNumber(x)) {
    untagSimple(x)
  } else {
    let xtag = boxedNumberTag(x)
    match (xtag) {
      t when t == Tags._GRAIN_INT64_BOXED_NUM_TAG => {
        from WasmI64 use { (<), (>) }
        let int64 = boxedInt64Number(x)
        if (int64 > max64 || int64 < min64) {
          throw Exception.Overflow
        }
        WasmI32.wrapI64(int64)
      },
      t when t == Tags._GRAIN_BIGINT_BOXED_NUM_TAG => {
        BI.toInt32(x)
      },
      _ => {
        // rationals are never integral, and we refuse to coerce floats to ints
        throw Exception.NumberNotIntlike
      },
    }
  }
  if (int32 > max32 || int32 < min32) {
    throw Exception.Overflow
  }
  if (is8bit) WasmI32.extendS8(int32) else WasmI32.extendS16(int32)
}

/**
 * Converts a Number to an Int8.
 *
 * @param number: The value to convert
 * @returns The Number represented as an Int8
 *
 * @since v0.6.0
 */
@unsafe
provide let coerceNumberToInt8 = (number: Number) => {
  let val = coerceNumberToShortInt(
    number,
    _SMIN8_I32,
    _SMAX8_I32,
    _SMIN8_I64,
    _SMAX8_I64,
    true
  )
  tagInt8(val)
}

/**
 * Converts a Number to an Int16.
 *
 * @param number: The value to convert
 * @returns The Number represented as an Int16
 *
 * @since v0.6.0
 */
@unsafe
provide let coerceNumberToInt16 = (number: Number) => {
  let val = coerceNumberToShortInt(
    number,
    _SMIN16_I32,
    _SMAX16_I32,
    _SMIN16_I64,
    _SMAX16_I64,
    false
  )
  tagInt16(val)
}

/**
 * Converts a Number to a Uint8.
 *
 * @param number: The value to convert
 * @returns The Number represented as a Uint8
 *
 * @since v0.6.0
 */
@unsafe
provide let coerceNumberToUint8 = (number: Number) => {
  let val = coerceNumberToShortUint(number, _UMAX8_I32, _UMAX8_I64, true)
  tagUint8(val)
}

/**
 * Converts a Number to a Uint16.
 *
 * @param number: The value to convert
 * @returns The Number represented as a Uint16
 *
 * @since v0.6.0
 */
@unsafe
provide let coerceNumberToUint16 = (number: Number) => {
  let val = coerceNumberToShortUint(number, _UMAX16_I32, _UMAX16_I64, false)
  tagUint16(val)
}

/**
 * Converts a Number to an Int32.
 *
 * @param number: The value to convert
 * @returns The Number represented as an Int32
 *
 * @since v0.2.0
 */
@unsafe
provide let coerceNumberToInt32 = (x: Number) => {
  let result = newInt32(coerceNumberToWasmI32(x))
  WasmI32.toGrain(result): Int32
}

/**
 * Converts a Number to an Int64.
 *
 * @param number: The value to convert
 * @returns The Number represented as an Int64
 *
 * @since v0.2.0
 */
@unsafe
provide let coerceNumberToInt64 = (x: Number) => {
  let x = WasmI32.fromGrain(x)
  let result = if (
    !isSimpleNumber(x) &&
    boxedNumberTag(x) == Tags._GRAIN_INT64_BOXED_NUM_TAG
  ) {
    // avoid extra malloc and prevent x from being freed
    Memory.incRef(x)
    x
  } else {
    // incRef x to reuse it via WasmI32.toGrain
    Memory.incRef(x)
    newInt64(coerceNumberToWasmI64(WasmI32.toGrain(x): Number))
  }
  WasmI32.toGrain(result): Int64
}

/**
 * Converts a Number to a BigInt.
 *
 * @param number: The value to convert
 * @returns The Number represented as a BigInt
 *
 * @since v0.5.0
 */
@unsafe
provide let coerceNumberToBigInt = (x: Number) => {
  WasmI32.toGrain(coerceNumberToBigInt(x)): BigInt
}

/**
 * Converts a Number to a Rational.
 *
 * @param number: The value to convert
 * @returns The Number represented as a Rational
 *
 * @since v0.6.0
 */
@unsafe
provide let coerceNumberToRational = (x: Number) => {
  let x = WasmI32.fromGrain(x)
  let result = if (isSimpleNumber(x)) {
    newRational(BI.makeWrappedInt32(untagSimple(x)), BI.makeWrappedInt32(1n))
  } else {
    let tag = boxedNumberTag(x)
    if (tag == Tags._GRAIN_RATIONAL_BOXED_NUM_TAG) {
      // avoid extra malloc and prevent x from being freed
      Memory.incRef(x)
      x
    } else if (tag == Tags._GRAIN_INT64_BOXED_NUM_TAG) {
      // incRef x to reuse it via WasmI32.toGrain
      Memory.incRef(x)
      newRational(
        BI.makeWrappedInt32(coerceNumberToWasmI32(WasmI32.toGrain(x): Number)),
        BI.makeWrappedInt32(1n)
      )
    } else {
      throw Exception.NumberNotRational
    }
  }
  WasmI32.toGrain(result): Rational
}

/**
 * Converts a Number to a Float32.
 *
 * @param number: The value to convert
 * @returns The Number represented as a Float32
 *
 * @since v0.2.0
 */
@unsafe
provide let coerceNumberToFloat32 = (x: Number) => {
  let result = newFloat32(coerceNumberToWasmF32(x))
  WasmI32.toGrain(result): Float32
}

/**
 * Converts a Number to a Float64.
 *
 * @param number: The value to convert
 * @returns The Number represented as a Float64
 *
 * @since v0.2.0
 */
@unsafe
provide let coerceNumberToFloat64 = (x: Number) => {
  let x = WasmI32.fromGrain(x)
  let result = if (
    !isSimpleNumber(x) &&
    boxedNumberTag(x) == Tags._GRAIN_FLOAT64_BOXED_NUM_TAG
  ) {
    // avoid extra malloc and prevent x from being freed
    Memory.incRef(x)
    x
  } else {
    // incRef x to reuse it via WasmI32.toGrain
    Memory.incRef(x)
    newFloat64(coerceNumberToWasmF64(WasmI32.toGrain(x): Number))
  }
  WasmI32.toGrain(result): Float64
}

/**
 * Converts an Int8 to a Number.
 *
 * @param value: The value to convert
 * @returns The Int8 represented as a Number
 *
 * @since v0.6.0
 */
@unsafe
provide let coerceInt8ToNumber = (value: Int8) => {
  let num = untagInt8(value)
  WasmI32.toGrain(tagSimple(num)): Number
}

/**
 * Converts an Int16 to a Number.
 *
 * @param value: The value to convert
 * @returns The Int16 represented as a Number
 *
 * @since v0.6.0
 */
@unsafe
provide let coerceInt16ToNumber = (value: Int16) => {
  let num = untagInt16(value)
  WasmI32.toGrain(tagSimple(num)): Number
}

/**
 * Converts a Uint8 to a Number.
 *
 * @param value: The value to convert
 * @returns The Uint8 represented as a Number
 *
 * @since v0.6.0
 */
@unsafe
provide let coerceUint8ToNumber = (value: Uint8) => {
  let num = untagUint8(value)
  WasmI32.toGrain(tagSimple(num)): Number
}

/**
 * Converts a Uint16 to a Number.
 *
 * @param value: The value to convert
 * @returns The Uint16 represented as a Number
 *
 * @since v0.6.0
 */
@unsafe
provide let coerceUint16ToNumber = (value: Uint16) => {
  let num = untagUint16(value)
  WasmI32.toGrain(tagSimple(num)): Number
}

/**
 * Converts an Int32 to a Number.
 *
 * @param value: The value to convert
 * @returns The Int32 represented as a Number
 *
 * @since v0.2.0
 */
@unsafe
provide let coerceInt32ToNumber = (x: Int32) => {
  let x = WasmI32.load(WasmI32.fromGrain(x), 4n)
  let result = reducedInteger(WasmI64.extendI32S(x))
  WasmI32.toGrain(result): Number
}

/**
 * Converts an Int64 to a Number.
 *
 * @param value: The value to convert
 * @returns The Int64 represented as a Number
 *
 * @since v0.2.0
 */
@unsafe
provide let coerceInt64ToNumber = (x: Int64) => {
  WasmI32.toGrain(reducedInteger(boxedInt64Number(WasmI32.fromGrain(x)))):
    Number
}

/**
 * Converts a BigInt to a Number.
 *
 * @param num: The value to convert
 * @returns The BigInt represented as a Number
 *
 * @since v0.5.0
 */
@unsafe
provide let coerceBigIntToNumber = (x: BigInt) => {
  let x = WasmI32.fromGrain(x)
  // reducedBigInteger assumes that the bigint is dead,
  // but in our case, it is not
  Memory.incRef(x)
  WasmI32.toGrain(reducedBigInteger(x)): Number
}

/**
 * Converts a Rational to a Number.
 *
 * @param rational: The value to convert
 * @returns The Rational represented as a Number
 *
 * @since v0.6.0
 */
@unsafe
provide let coerceRationalToNumber = (x: Rational) => {
  let x = WasmI32.fromGrain(x)
  let denom = boxedRationalDenominator(x)
  let x = if (BI.eq(denom, BI.makeWrappedInt32(1n))) {
    boxedRationalNumerator(x)
  } else {
    x
  }
  // incRef x to reuse it via WasmI32.toGrain
  Memory.incRef(x)
  WasmI32.toGrain(x): Number
}

/**
 * Converts a Float32 to a Number.
 *
 * @param float: The value to convert
 * @returns The Float32 represented as a Number
 *
 * @since v0.2.0
 */
@unsafe
provide let coerceFloat32ToNumber = (x: Float32) => {
  let x = WasmF32.load(WasmI32.fromGrain(x), 4n)
  let x64 = WasmF64.promoteF32(x)
  WasmI32.toGrain(newFloat64(x64)): Number
}

/**
 * Converts a Float64 to a Number.
 *
 * @param float: The value to convert
 * @returns The Float64 represented as a Number
 *
 * @since v0.2.0
 */
@unsafe
provide let coerceFloat64ToNumber = (x: Float64) => {
  let x = WasmI32.fromGrain(x)
  // incRef x to reuse it via WasmI32.toGrain
  Memory.incRef(x)
  WasmI32.toGrain(x): Number
}

/// USER-EXPOSED CONVERSION FUNCTIONS

@unsafe
provide let convertExactToInexact = (x: Number) => {
  x
}

@unsafe
let convertInexactToExactHelp = x => {
  if (isSimpleNumber(x)) {
    x
  } else {
    let tag = boxedNumberTag(x)
    if (
      tag == Tags._GRAIN_INT64_BOXED_NUM_TAG ||
      tag == Tags._GRAIN_BIGINT_BOXED_NUM_TAG ||
      tag == Tags._GRAIN_RATIONAL_BOXED_NUM_TAG
    ) {
      Memory.incRef(x)
      x
    } else {
      match (tag) {
        t when t == Tags._GRAIN_FLOAT64_BOXED_NUM_TAG => {
          // TODO(#1191): Investigate if BigInt is more accurate
          reducedInteger(
            WasmI64.truncF64S(WasmF64.nearest(boxedFloat64Number(x)))
          )
        },
        _ => {
          throw UnknownNumberTag
        },
      }
    }
  }
}

@unsafe
provide let convertInexactToExact = (x: Number) => {
  WasmI32.toGrain(convertInexactToExactHelp(WasmI32.fromGrain(x))): Number
}

/**
 * Computes the sum of its operands.
 *
 * @param num1: The first operand
 * @param num2: The second operand
 * @returns The sum of the two operands
 *
 * @since v0.1.0
 */
@unsafe
provide let (+) = (x: Number, y: Number) => {
  let ret = numberAdd(WasmI32.fromGrain(x), WasmI32.fromGrain(y))
  ignore(x)
  ignore(y)
  ret
}

/**
 * Computes the difference of its operands.
 *
 * @param num1: The first operand
 * @param num2: The second operand
 * @returns The difference of the two operands
 *
 * @since v0.1.0
 */
@unsafe
provide let (-) = (x: Number, y: Number) => {
  let ret = numberSub(WasmI32.fromGrain(x), WasmI32.fromGrain(y))
  ignore(x)
  ignore(y)
  ret
}

/**
 * Computes the product of its operands.
 *
 * @param num1: The first operand
 * @param num2: The second operand
 * @returns The product of the two operands
 *
 * @since v0.1.0
 */
@unsafe
provide let (*) = (x: Number, y: Number) => {
  let ret = numberTimes(WasmI32.fromGrain(x), WasmI32.fromGrain(y))
  ignore(x)
  ignore(y)
  ret
}

/**
 * Computes the quotient of its operands.
 *
 * @param num1: The first operand
 * @param num2: The second operand
 * @returns The quotient of the two operands
 *
 * @since v0.1.0
 */
@unsafe
provide let (/) = (x: Number, y: Number) => {
  let ret = numberDivide(WasmI32.fromGrain(x), WasmI32.fromGrain(y))
  ignore(x)
  ignore(y)
  ret
}

/**
 * Computes the remainder of the division of the first operand by the second.
 * The result will have the sign of the second operand.
 *
 * @param num1: The first operand
 * @param num2: The second operand
 * @returns The modulus of its operands
 *
 * @since v0.1.0
 */
@unsafe
provide let (%) = (x: Number, y: Number) => {
  let x = WasmI32.fromGrain(x)
  let y = WasmI32.fromGrain(y)
  WasmI32.toGrain(numberMod(x, y)): Number
}

// inc/dec

/**
 * Increments the value by one.
 *
 * @param value: The value to increment
 * @returns The incremented value
 *
 * @since v0.1.0
 */
provide let incr = x => {
  x + 1
}

/**
 * Decrements the value by one.
 *
 * @param value: The value to decrement
 * @returns The decremented value
 *
 * @since v0.1.0
 */
provide let decr = x => {
  x - 1
}

@unsafe
provide let isBigInt = x => {
  let x = WasmI32.fromGrain(x)
  isBigInt(x)
}

// Scalbn is based on https://git.musl-libc.org/cgit/musl/tree/src/math/scalbn.c
/*
 * ====================================================
 * Copyright (C) 2004 by Sun Microsystems, Inc. All rights reserved.
 *
 * Permission to use, copy, modify, and distribute this
 * software is freely granted, provided that this notice
 * is preserved.
 * ====================================================
 */
/**
 * Multiplies a floating-point number by an integral power of 2.
 *
 * @param x: The floating-point value
 * @param n: The Integer exponent
 * @returns The result of x * 2^n
 *
 * @since v0.5.4
 */
@unsafe
provide let scalbn = (x, n) => {
  from WasmI32 use { (>), (<), (-), (+) }
  from WasmF64 use { (*) }
  from WasmI64 use { (<<) }
  // Constants
  let mut n = n
  let mut y = x
  if (n > 1023n) {
    y *= 0x1p1023W
    n -= 1023n
    if (n > 1023n) {
      y *= 0x1p1023W
      n -= 1023n
      if (n > 1023n) n = 1023n
    } else if (n < -1023n) {
      /* make sure final n < -53 to avoid double rounding in the subnormal range */
      y *= 0x1p-1022W * 0x1p53W
      n += 1022n - 53n
      if (n < -1022n) {
        y *= 0x1p-1022W * 0x1p53W
        n += 1022n - 53n
        if (n < -1022n) n = -1022n
      }
    }
  }
  y * WasmF64.reinterpretI64(WasmI64.extendI32S(0x3FFn + n) << 52N)
}

// Exponentiation by squaring https://en.wikipedia.org/wiki/Exponentiation_by_squaring special path for int^int
let rec expBySquaring = (y, x, n) => {
  let (==) = numberEq
  if (n == 0) {
    1
  } else if (n == 1) {
    x * y
  } else if (n % 2 == 0) {
    expBySquaring(y, x * x, n / 2)
  } else {
    expBySquaring(x * y, x * x, (n - 1) / 2)
  }
}

// Math.pow is largely based on https://git.musl-libc.org/cgit/musl/tree/src/math/pow.c
/*
 * ====================================================
 * Copyright (C) 2004 by Sun Microsystems, Inc. All rights reserved.
 *
 * Permission to use, copy, modify, and distribute this
 * software is freely granted, provided that this notice
 * is preserved.
 * ====================================================
 */
/**
 * Computes the exponentiation of the given base and power.
 *
 * @param base: The base number
 * @param power: The exponent number
 * @returns The base raised to the given power
 *
 * @since v0.6.0
 * @history v0.5.4: Originally existed in Number module
 */
@unsafe
provide let (**) = (base, power) => {
  let (==) = numberEq
  let (!=) = (x, y) => !numberEq(x, y)
  let basePtr = WasmI32.fromGrain(base)
  let powerPtr = WasmI32.fromGrain(power)
  if (base == 1 && power != 0) {
    return 1
  } else if (isInteger(basePtr) && isInteger(powerPtr)) {
    if (power < 0)
      return expBySquaring(1, 1 / base, power * -1)
    else
      return expBySquaring(1, base, power)
  } else if (isRational(basePtr) && isInteger(powerPtr)) {
    // Apply expBySquaring to numerator and denominator
    let numerator = WasmI32.fromGrain(base)
    Memory.incRef(numerator)
    let numerator = WasmI32.toGrain(numerator): Rational
    let numerator = rationalNumerator(numerator)
    let denominator = WasmI32.fromGrain(base)
    Memory.incRef(denominator)
    let denominator = WasmI32.toGrain(denominator): Rational
    let denominator = rationalDenominator(denominator)
    let numerator = if (power < 0)
      expBySquaring(1, 1 / numerator, power * -1)
    else
      expBySquaring(1, numerator, power)
    let denominator = if (power < 0)
      expBySquaring(1, 1 / denominator, power * -1)
    else
      expBySquaring(1, denominator, power)
    return numerator / denominator
  } else {
    // Based on https://git.musl-libc.org/cgit/musl/tree/src/math/pow.c
    from WasmF64 use { (==), (!=), (<=), (/), (*), (+) }
    let x = coerceNumberToWasmF64(base)
    let y = coerceNumberToWasmF64(power)
    // Fast paths
    if (WasmF64.abs(y) <= 2.0W) {
      if (y == 2.0W) {
        return WasmI32.toGrain(newFloat64(x * x)): Number
      } else if (y == 0.5W) {
<<<<<<< HEAD
        let output = if (x != infinity)
          WasmF64.abs(WasmF64.sqrt(x))
        else
          infinity
        return WasmI32.toGrain(newFloat64(output)): Number
=======
        if (x != InfinityW) {
          return WasmI32.toGrain(
            newFloat64(WasmF64.abs(WasmF64.sqrt(x)))
          ): Number
        } else {
          return Infinity
        }
>>>>>>> 07b8670c
      } else if (y == -1.0W) {
        return WasmI32.toGrain(newFloat64(1.0W / x)): Number
      } else if (y == 1.0W) {
        return WasmI32.toGrain(newFloat64(x)): Number
      } else if (y == 0.0W) {
        return NaN
      }
    }
    // Full calculation
    let dp_h1 = WasmF64.reinterpretI64(0x3FE2B80340000000N)
    let dp_l1 = WasmF64.reinterpretI64(0x3E4CFDEB43CFD006N)
    let two53 = WasmF64.reinterpretI64(0x4340000000000000N)
    let huge = WasmF64.reinterpretI64(0x7E37E43C8800759CN)
    let tiny = WasmF64.reinterpretI64(0x01A56E1FC2F8F359N)
    let l1 = WasmF64.reinterpretI64(0x3FE3333333333303N)
    let l2 = WasmF64.reinterpretI64(0x3FDB6DB6DB6FABFFN)
    let l3 = WasmF64.reinterpretI64(0x3FD55555518F264DN)
    let l4 = WasmF64.reinterpretI64(0x3FD17460A91D4101N)
    let l5 = WasmF64.reinterpretI64(0x3FCD864A93C9DB65N)
    let l6 = WasmF64.reinterpretI64(0x3FCA7E284A454EEFN)
    let p1 = WasmF64.reinterpretI64(0x3FC555555555553EN)
    let p2 = WasmF64.reinterpretI64(0xBF66C16C16BEBD93N)
    let p3 = WasmF64.reinterpretI64(0x3F11566AAF25DE2CN)
    let p4 = WasmF64.reinterpretI64(0xBEBBBD41C5D26BF1N)
    let p5 = WasmF64.reinterpretI64(0x3E66376972BEA4D0N)
    let lg2 = WasmF64.reinterpretI64(0x3FE62E42FEFA39EFN)
    let lg2_h = WasmF64.reinterpretI64(0x3FE62E4300000000N)
    let lg2_l = WasmF64.reinterpretI64(0xBE205C610CA86C39N)
    let ovt = WasmF64.reinterpretI64(0x3C971547652B82FEN)
    let cp = WasmF64.reinterpretI64(0x3FEEC709DC3A03FDN)
    let cp_h = WasmF64.reinterpretI64(0x3FEEC709E0000000N)
    let cp_l = WasmF64.reinterpretI64(0xBE3E2FE0145B01F5N)
    let ivln2 = WasmF64.reinterpretI64(0x3FF71547652B82FEN)
    let ivln2_h = WasmF64.reinterpretI64(0x3FF7154760000000N)
    let ivln2_l = WasmF64.reinterpretI64(0x3E54AE0BF85DDF44N)
    let inv3 = WasmF64.reinterpretI64(0x3FD5555555555555N)
    from WasmI32 use {
      (==),
      (!=),
      (>=),
      (<=),
      (&),
      (|),
      (>),
      (<),
      (<<),
      (>>),
      (-),
      (+),
    }
    from WasmI64 use { (>>) as shrSWasmI64 }
    let u_ = WasmI64.reinterpretF64(x)
    let hx = WasmI32.wrapI64(shrSWasmI64(u_, 32N))
    let lx = WasmI32.wrapI64(u_)
    let u_ = WasmI64.reinterpretF64(y)
    let hy = WasmI32.wrapI64(shrSWasmI64(u_, 32N))
    let ly = WasmI32.wrapI64(u_)
    let mut ix = hx & 0x7FFFFFFFn
    let iy = hy & 0x7FFFFFFFn
    if ((iy | ly) == 0n) {
      // x**0 = 1, even if x is NaN
      return 1
    } else if (
      // Either Argument is Nan
      ix > 0x7FF00000n ||
      ix == 0x7FF00000n && lx != 0n ||
      iy > 0x7FF00000n ||
      iy == 0x7FF00000n && ly != 0n
    ) {
      from WasmF64 use { (+) }
      return WasmI32.toGrain(newFloat64(x + y)): Number
    }
    let mut yisint = 0n
    let mut k = 0n
    if (hx < 0n) {
      if (iy >= 0x43400000n) {
        yisint = 2n
      } else if (iy >= 0x3FF00000n) {
        k = (iy >> 20n) - 0x3FFn
        let mut offset = 0n
        let mut _ly = 0n
        if (k > 20n) {
          offset = 52n - k
          _ly = ly
        } else {
          offset = 20n - k
          _ly = iy
        }
        let jj = _ly >> offset
        if (jj << offset == _ly) yisint = 2n - (jj & 1n)
      }
    }
    if (ly == 0n) {
      if (iy == 0x7FF00000n) {
        // y is +- inf
        if ((ix - 0x3FF00000n | lx) == 0n) {
          // C: (-1)**+-inf is 1, JS: NaN
          return NaN
        } else if (ix >= 0x3FF00000n) {
          // (|x|>1)**+-inf = inf,0
          if (hy >= 0n)
            return WasmI32.toGrain(newFloat64(y)): Number
          else
            return 0.0
        } else {
          // (|x|<1)**+-inf = 0,inf
          if (hy >= 0n)
            return 0.0
          else
            return WasmI32.toGrain(newFloat64(y * -1.0W)): Number
        }
      } else if (iy == 0x3FF00000n) {
        if (hy >= 0n)
          return WasmI32.toGrain(newFloat64(x)): Number
        else
          return WasmI32.toGrain(newFloat64(1.0W / x)): Number
      } else if (hy == 0x3FE00000n) {
        return WasmI32.toGrain(newFloat64(x * x)): Number
      } else if (hy == 0x3FE00000n) {
        if (hx >= 0n) {
          return WasmI32.toGrain(newFloat64(WasmF64.sqrt(x))): Number
        }
      }
    }
    let mut ax = WasmF64.abs(x)
    let mut z = 0.0W
    if (lx == 0n && (ix == 0n || ix == 0x7FF00000n || ix == 0x3FF00000n)) {
      z = ax
      if (hy < 0n) z = 1.0W / z
      if (hx < 0n) {
        if ((ix - 0x3FF00000n | yisint) == 0n) {
          from WasmF64 use { (-) }
          let d = z - z
          z = d / d
        } else if (yisint == 1n) {
          z *= -1.0W
        }
      }
      return WasmI32.toGrain(newFloat64(z)): Number
    }
    let mut s = 1.0W
    if (hx < 0n) {
      if (yisint == 0n) {
<<<<<<< HEAD
        from WasmF64 use { (-) }
        let d = x - x
        return WasmI32.toGrain(newFloat64(d / d)): Number
      } else if (yisint == 1n) {
        s = -1.0W
      }
=======
        return NaN
      } else if (yisint == 1n) s = -1.0W
>>>>>>> 07b8670c
    }
    let mut t1 = 0.0W
    and t2 = 0.0W
    and p_h = 0.0W
    and p_l = 0.0W
    and r = 0.0W
    and t = 0.0W
    and u = 0.0W
    and v = 0.0W
    and w = 0.0W
    let mut j = 0n
    and n = 0n
    if (iy > 0x41E00000n) {
      if (iy > 0x43F00000n) {
        if (ix <= 0x3FEFFFFFn) {
          let output = if (hy < 0n) huge * huge else tiny * tiny
          return WasmI32.toGrain(newFloat64(output)): Number
        } else if (ix >= 0x3FF00000n) {
          let output = if (hy > 0n) huge * huge else tiny * tiny
          return WasmI32.toGrain(newFloat64(output)): Number
        }
      }
      if (ix < 0x3FEFFFFFn) {
        if (hy < 0n) {
          return WasmI32.toGrain(newFloat64(s * huge * huge)): Number
        } else {
          return WasmI32.toGrain(newFloat64(s * tiny * tiny)): Number
        }
      } else if (ix > 0x3FF00000n) {
        if (hy > 0n) {
          return WasmI32.toGrain(newFloat64(s * huge * huge)): Number
        } else {
          return WasmI32.toGrain(newFloat64(s * tiny * tiny)): Number
        }
      } else {
        from WasmF64 use { (-), (+) }
        from WasmI64 use { (&) }
        t = ax - 1.0W
        w = t * t * (0.5W - t * (inv3 - t * 0.25W))
        u = ivln2_h * t
        v = t * ivln2_l - w * ivln2
        t1 = u + v
        t1 = WasmF64.reinterpretI64(
          WasmI64.reinterpretF64(t1) & 0xFFFFFFFF00000000N
        )
        t2 = v - (t1 - u)
      }
    } else {
      let mut ss = 0.0W
      and s2 = 0.0W
      and s_h = 0.0W
      and s_l = 0.0W
      and t_h = 0.0W
      and t_l = 0.0W
      n = 0n
      if (ix < 0x00100000n) {
        from WasmI64 use { (>>>) }
        ax *= two53
        n -= 53n
        ix = WasmI32.wrapI64(WasmI64.reinterpretF64(ax) >>> 32N)
      }
      n += (ix >> 20n) - 0x3FFn
      j = ix & 0x000FFFFFn
      ix = j | 0x3FF00000n
      if (j <= 0x3988En) {
        k = 0n
      } else if (j < 0xBB67An) {
        k = 1n
      } else {
        k = 0n
        n += 1n
        ix -= 0x00100000n
      }
      from WasmI64 use { (&), (|), (<<) }
      ax = WasmF64.reinterpretI64(
        WasmI64.reinterpretF64(ax) & 0xFFFFFFFFN | WasmI64.extendI32S(ix) << 32N
      )
      let bp = if (k != 0n) 1.5W else 1.0W
      from WasmF64 use { (+), (-) }
      u = ax - bp
      v = 1.0W / (ax + bp)
      ss = u * v
      s_h = ss
      s_h = WasmF64.reinterpretI64(
        WasmI64.reinterpretF64(s_h) & 0xFFFFFFFF00000000N
      )
      from WasmI32 use { (+), (|), (<<) as shlWasmI64 }
      t_h = WasmF64.reinterpretI64(
        WasmI64.extendI32S(
          (ix >> 1n | 0x20000000n) + 0x00080000n + shlWasmI64(k, 18n)
        ) <<
          32N
      )
      from WasmF64 use { (+) }
      t_l = ax - (t_h - bp)
      s_l = v * (u - s_h * t_h - s_h * t_l)
      s2 = ss * ss
      //formatter-ignore
      r = s2 * s2 * (l1 + s2 * (l2 + s2 * (l3 + s2 * (l4 + s2 * (l5 + s2 * l6)))))
      r += s_l * (s_h + ss)
      s2 = s_h * s_h
      t_h = 3.0W + s2 + r
      t_h = WasmF64.reinterpretI64(
        WasmI64.reinterpretF64(t_h) & 0xFFFFFFFF00000000N
      )
      t_l = r - (t_h - 3.0W - s2)
      u = s_h * t_h
      v = s_l * t_h + t_l * ss
      p_h = u + v
      p_h = WasmF64.reinterpretI64(
        WasmI64.reinterpretF64(p_h) & 0xFFFFFFFF00000000N
      )
      p_l = v - (p_h - u)
      let z_h = cp_h * p_h
      let dp_l = if (k != 0n) dp_l1 else 0.0W
      let z_l = cp_l * p_h + p_l * cp + dp_l
      t = WasmF64.convertI32S(n)
      let dp_h = if (k != 0n) dp_h1 else 0.0W
      t1 = z_h + z_l + dp_h + t
      t1 = WasmF64.reinterpretI64(
        WasmI64.reinterpretF64(t1) & 0xFFFFFFFF00000000N
      )
      t2 = z_l - (t1 - t - dp_h - z_h)
    }
    from WasmF64 use { (>), (-), (+) }
    from WasmI64 use { (&), (>>), (<<) }
    let y1 = WasmF64.reinterpretI64(
      WasmI64.reinterpretF64(y) & 0xFFFFFFFF00000000N
    )
    p_l = (y - y1) * t1 + y * t2
    p_h = y1 * t1
    z = p_l + p_h
    let u_ = WasmI64.reinterpretF64(z)
    let j = WasmI32.wrapI64(u_ >> 32N)
    let i = WasmI32.wrapI64(u_)
    from WasmI32 use { (-) as addWasmI32, (&) }
    if (j >= 0x40900000n) {
      if ((addWasmI32(j, 0x40900000n) | i) != 0n) {
        return WasmI32.toGrain(newFloat64(s * huge * huge)): Number
      } else if (p_l + ovt > z - p_h) {
        return WasmI32.toGrain(newFloat64(s * huge * huge)): Number
      }
    } else if ((j & 0x7FFFFFFFn) >= 0x4090CC00n) {
      from WasmF64 use { (<=) }
      if (addWasmI32(j, 0xC090CC00n | i) != 0n) {
        return WasmI32.toGrain(newFloat64(s * tiny * tiny)): Number
      } else if (p_l <= z - p_h) {
        return WasmI32.toGrain(newFloat64(s * tiny * tiny)): Number
      }
    }
    from WasmI32 use { (&), (>>), (-), (+), (>), (*), (<<), (^) }
    let i = j & 0x7FFFFFFFn
    k = (i >> 20n) - 0x3FFn
    n = 0n
    if (i > 0x3FE00000n) {
      from WasmI64 use { (<<) }
      n = j + (0x00100000n >> (k + 1n))
      k = ((n & 0x7FFFFFFFn) >> 20n) - 0x3FFn
      t = 0.0W
      t = WasmF64.reinterpretI64(
        WasmI64.extendI32S(n & (0x000FFFFFn >> k ^ -1n)) << 32N
      )
      n = (n & 0x000FFFFFn | 0x00100000n) >> (20n - k)
      if (j < 0n) n *= -1n
      from WasmF64 use { (-) }
      p_h -= t
    }
    from WasmI64 use { (&), (|) }
    from WasmF64 use { (*), (+), (-) }
    t = p_l + p_h
    t = WasmF64.reinterpretI64(WasmI64.reinterpretF64(t) & 0xFFFFFFFF00000000N)
    u = t * lg2_h
    v = (p_l - (t - p_h)) * lg2 + t * lg2_l
    z = u + v
    w = v - (z - u)
    t = z * z
    t1 = z - t * (p1 + t * (p2 + t * (p3 + t * (p4 + t * p5))))
    r = z * t1 / (t1 - 2.0W) - (w + z * w)
    z = 1.0W - (r - z)
    from WasmI32 use { (+) }
    let j = WasmI32.wrapI64(shrSWasmI64(WasmI64.reinterpretF64(z), 32N)) +
      (n << 20n)
    if (j >> 20n <= 0n) {
      z = scalbn(z, n)
    } else {
      from WasmI64 use { (<<) }
      z = WasmF64.reinterpretI64(
        WasmI64.reinterpretF64(z) & 0xFFFFFFFFN | WasmI64.extendI32S(j) << 32N
      )
    }
    return WasmI32.toGrain(newFloat64(s * z)): Number
  }
}<|MERGE_RESOLUTION|>--- conflicted
+++ resolved
@@ -2896,21 +2896,12 @@
       if (y == 2.0W) {
         return WasmI32.toGrain(newFloat64(x * x)): Number
       } else if (y == 0.5W) {
-<<<<<<< HEAD
-        let output = if (x != infinity)
-          WasmF64.abs(WasmF64.sqrt(x))
-        else
-          infinity
-        return WasmI32.toGrain(newFloat64(output)): Number
-=======
         if (x != InfinityW) {
-          return WasmI32.toGrain(
-            newFloat64(WasmF64.abs(WasmF64.sqrt(x)))
-          ): Number
+          return WasmI32.toGrain(newFloat64(WasmF64.abs(WasmF64.sqrt(x)))):
+            Number
         } else {
           return Infinity
         }
->>>>>>> 07b8670c
       } else if (y == -1.0W) {
         return WasmI32.toGrain(newFloat64(1.0W / x)): Number
       } else if (y == 1.0W) {
@@ -3054,17 +3045,10 @@
     let mut s = 1.0W
     if (hx < 0n) {
       if (yisint == 0n) {
-<<<<<<< HEAD
-        from WasmF64 use { (-) }
-        let d = x - x
-        return WasmI32.toGrain(newFloat64(d / d)): Number
+        return NaN
       } else if (yisint == 1n) {
         s = -1.0W
       }
-=======
-        return NaN
-      } else if (yisint == 1n) s = -1.0W
->>>>>>> 07b8670c
     }
     let mut t1 = 0.0W
     and t2 = 0.0W
