--- conflicted
+++ resolved
@@ -1828,50 +1828,14 @@
  * @since v0.4.0
  * @history v0.6.0: Added `keepBom` default argument
  */
-<<<<<<< HEAD
 provide let decodeRange = (
   bytes: Bytes,
   encoding: Encoding,
   start: Number,
   size: Number,
+  keepBom=false,
 ) => {
-  decodeRangeHelp(bytes, encoding, true, start, size)
-}
-
-/**
- * Decodes the given byte sequence of the specified range into a string, including any byte-order marker, using encoding scheme provided.
- *
- * @param bytes: The input bytes
- * @param encoding: The encoding to use
- * @param start: The byte offset to begin decoding from
- * @param size: The maximum number of bytes to decode
- * @returns The decoded string
- *
- * @throws InvalidArgument(String): When `start` is not an integer
- * @throws InvalidArgument(String): When `start` is negative
- * @throws InvalidArgument(String): When `size` is not an integer
- * @throws InvalidArgument(String): When `size` is negative
- *
- * @since v0.4.0
- */
-provide let decodeRangeKeepBom = (
-  bytes: Bytes,
-  encoding: Encoding,
-  start: Number,
-  size: Number,
-) => {
-  decodeRangeHelp(bytes, encoding, false, start, size)
-=======
-provide let decodeRange =
-  (
-    bytes: Bytes,
-    encoding: Encoding,
-    start: Number,
-    size: Number,
-    keepBom=false,
-  ) => {
   decodeRangeHelp(bytes, encoding, !keepBom, start, size)
->>>>>>> 353b5449
 }
 
 @unsafe
