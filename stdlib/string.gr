--- conflicted
+++ resolved
@@ -992,8 +992,7 @@
     WasmI32.store8(ptr, high, 0n)
     WasmI32.store8(ptr + 1n, low, 0n)
     2n
-<<<<<<< HEAD
-  } else if (codePoint < 0xFFFFn) {
+  } else if (codePoint <= 0xFFFFn) {
     // Code points in the range 0x0800..0xFFFF are written as three bytes.
     // The first byte has a four bit prefix of 1110, followed by 4 bits of the
     // codepoint. Remaining bytes each have a two bit prefix of 10, followed by
@@ -1001,12 +1000,6 @@
     let high = ((codePoint >>> 12n) & 0b0000_1111n) | 0b1110_0000n
 		let mid =  ((codePoint >>> 6n)  & 0b00_111111n) | 0b10_000000n
 		let low =  ( codePoint          & 0b00_111111n) | 0b10_000000n
-=======
-  } else if (codePoint <= 0xFFFFn) {
-    let high = ((codePoint >>> 12n) & 0x0Fn) | 0xE0n
-    let mid = ((codePoint >>> 6n) & 0x3Fn) | 0x80n
-    let low = (codePoint & 0x3Fn) | 0x80n
->>>>>>> e8f399c2
     WasmI32.store8(ptr, high, 0n)
     WasmI32.store8(ptr + 1n, mid, 0n)
     WasmI32.store8(ptr + 2n, low, 0n)
