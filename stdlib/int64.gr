/**
 * @module Int64: Utilities for working with the Int64 type.
 * @example import Int64 from "int64"
 * 
 * @since v0.2.0
 */
import WasmI32 from "runtime/unsafe/wasmi32"
import WasmI64 from "runtime/unsafe/wasmi64"
import Exception from "runtime/exception"
import Memory from "runtime/unsafe/memory"

import {
  newInt64
} from "runtime/dataStructures"

import {
  coerceNumberToInt64 as fromNumber,
  coerceInt64ToNumber as toNumber
} from "runtime/numbers"

/**
 * @section Conversions: Functions for converting between Numbers and the Int64 type.
 */

/**
 * Converts a Number to an Int64.
 *
 * @param number: The value to convert
 * @returns The Number represented as an Int64
 * 
 * @since v0.2.0
 */
export fromNumber

/**
 * Converts an Int64 to a Number.
 *
 * @param float: The value to convert
 * @returns The Int64 represented as a Number
 * 
 * @since v0.2.0
 */
export toNumber

/**
 * @section Operations: Mathematical operations for Int64 values.
 */

/**
 * Increments the value by one.
 *
 * @param value: The value to increment
 * @returns The value incremented by one
 * 
 * @since v0.2.0
 */
@disableGC
export let rec incr = (value: Int64) => {
  let value = WasmI32.fromGrain(value)
  let ptr = newInt64(WasmI64.add(WasmI64.load(value, 8n), 1N))
  let ret = WasmI32.toGrain(ptr): Int64
  Memory.decRef(value)
  Memory.decRef(WasmI32.fromGrain(incr))
  ret
}

/**
 * Decrements the value by one.
 *
 * @param value: The value to decrement
 * @returns The value decremented by one
 * 
 * @since v0.2.0
 */
@disableGC
export let decr = (value: Int64) => {
  let value = WasmI32.fromGrain(value)
  let ptr = newInt64(WasmI64.sub(WasmI64.load(value, 8n), 1N))
  let ret = WasmI32.toGrain(ptr): Int64
  Memory.decRef(value)
  Memory.decRef(WasmI32.fromGrain(decr))
  ret
}

/**
 * Computes the sum of its operands.
 *
 * @param x: The first operand
 * @param y: The second operand
 * @returns The sum of the two operands
 * 
 * @since v0.2.0
 */
@disableGC
export let rec add = (x: Int64, y: Int64) => {
  let xv = WasmI64.load(WasmI32.fromGrain(x), 8n)
  let yv = WasmI64.load(WasmI32.fromGrain(y), 8n)
  let ptr = newInt64(WasmI64.add(xv, yv))
  let ret = WasmI32.toGrain(ptr): Int64
  Memory.decRef(WasmI32.fromGrain(x))
  Memory.decRef(WasmI32.fromGrain(y))
  Memory.decRef(WasmI32.fromGrain(add))
  ret
}

/**
 * Computes the difference of its operands.
 *
 * @param x: The first operand
 * @param y: The second operand
 * @returns The difference of the two operands
 * 
 * @since v0.2.0
 */
@disableGC
export let rec sub = (x: Int64, y: Int64) => {
  let xv = WasmI64.load(WasmI32.fromGrain(x), 8n)
  let yv = WasmI64.load(WasmI32.fromGrain(y), 8n)
  let ptr = newInt64(WasmI64.sub(xv, yv))
  let ret = WasmI32.toGrain(ptr): Int64
  Memory.decRef(WasmI32.fromGrain(x))
  Memory.decRef(WasmI32.fromGrain(y))
  Memory.decRef(WasmI32.fromGrain(sub))
  ret
}

/**
 * Computes the product of its operands.
 *
 * @param x: The first operand
 * @param y: The second operand
 * @returns The product of the two operands
 * 
 * @since v0.2.0
 */
@disableGC
export let rec mul = (x: Int64, y: Int64) => {
  let xv = WasmI64.load(WasmI32.fromGrain(x), 8n)
  let yv = WasmI64.load(WasmI32.fromGrain(y), 8n)
  let ptr = newInt64(WasmI64.mul(xv, yv))
  let ret = WasmI32.toGrain(ptr): Int64
  Memory.decRef(WasmI32.fromGrain(x))
  Memory.decRef(WasmI32.fromGrain(y))
  Memory.decRef(WasmI32.fromGrain(mul))
  ret
}

/**
 * Computes the quotient of its operands using signed division.
 *
 * @param x: The first operand
 * @param y: The second operand
 * @returns The quotient of its operands
 * 
 * @since v0.2.0
 */
@disableGC
export let rec div = (x: Int64, y: Int64) => {
  let xv = WasmI64.load(WasmI32.fromGrain(x), 8n)
  let yv = WasmI64.load(WasmI32.fromGrain(y), 8n)
  let ptr = newInt64(WasmI64.divS(xv, yv))
  let ret = WasmI32.toGrain(ptr): Int64
  Memory.decRef(WasmI32.fromGrain(x))
  Memory.decRef(WasmI32.fromGrain(y))
  Memory.decRef(WasmI32.fromGrain(div))
  ret
}

/**
 * Computes the quotient of its operands using unsigned division.
 *
 * @param x: The first operand
 * @param y: The second operand
 * @returns The quotient of its operands
 * 
 * @since v0.2.0
 */
@disableGC
export let rec divU = (x: Int64, y: Int64) => {
  let xv = WasmI64.load(WasmI32.fromGrain(x), 8n)
  let yv = WasmI64.load(WasmI32.fromGrain(y), 8n)
  let ptr = newInt64(WasmI64.divU(xv, yv))
  let ret = WasmI32.toGrain(ptr): Int64
  Memory.decRef(WasmI32.fromGrain(x))
  Memory.decRef(WasmI32.fromGrain(y))
  Memory.decRef(WasmI32.fromGrain(divU))
  ret
}

/**
 * Computes the remainder of the division of its operands using signed division.
 *
 * @param x: The first operand
 * @param y: The second operand
 * @returns The remainder of its operands
 * 
 * @since v0.2.0
 */
@disableGC
export let rec rem = (x: Int64, y: Int64) => {
  let xv = WasmI64.load(WasmI32.fromGrain(x), 8n)
  let yv = WasmI64.load(WasmI32.fromGrain(y), 8n)
  let ptr = newInt64(WasmI64.remS(xv, yv))
  let ret = WasmI32.toGrain(ptr): Int64
  Memory.decRef(WasmI32.fromGrain(x))
  Memory.decRef(WasmI32.fromGrain(y))
  Memory.decRef(WasmI32.fromGrain(rem))
  ret
}

/**
 * Computes the remainder of the division of its operands using unsigned division.
 *
 * @param x: The first operand
 * @param y: The second operand
 * @returns The remainder of its operands
 * 
 * @since v0.2.0
 */
@disableGC
export let rec remU = (x: Int64, y: Int64) => {
  let xv = WasmI64.load(WasmI32.fromGrain(x), 8n)
  let yv = WasmI64.load(WasmI32.fromGrain(y), 8n)
  let ptr = newInt64(WasmI64.remU(xv, yv))
  let ret = WasmI32.toGrain(ptr): Int64
  Memory.decRef(WasmI32.fromGrain(x))
  Memory.decRef(WasmI32.fromGrain(y))
  Memory.decRef(WasmI32.fromGrain(remU))
  ret
}

@disableGC
let abs = (n) => {
  let mask = WasmI64.shrS(n, 63N)
  WasmI64.sub(WasmI64.xor(n, mask), mask)
}

/**
 * Computes the remainder of the division of the first operand by the second. 
 * The result will have the sign of the second operand.
 *
 * @param x: The first operand
 * @param y: The second operand
 * @returns The modulos of its operands
 * 
 * @since v0.2.0
 */
@disableGC
export let rec mod = (x: Int64, y: Int64) => {
  let xval = WasmI64.load(WasmI32.fromGrain(x), 8n)
  let yval = WasmI64.load(WasmI32.fromGrain(y), 8n)

  if (WasmI64.eqz(yval)) {
    throw Exception.ModuloByZero
  }

  let ptr = if (WasmI64.ltS(WasmI64.xor(xval, yval), 0N)) {
    let xabs = abs(xval)
    let yabs = abs(yval)
    let mval = WasmI64.remS(xabs, yabs)
    let mres = WasmI64.sub(yabs, mval)
    newInt64(if (WasmI64.ne(mval, 0N)) (if (WasmI64.ltS(yval, 0N)) WasmI64.sub(0N, mres) else mres) else 0N)
  } else {
    newInt64(WasmI64.remS(xval, yval))
  }
  let ret = WasmI32.toGrain(ptr): Int64
  Memory.decRef(WasmI32.fromGrain(x))
  Memory.decRef(WasmI32.fromGrain(y))
  Memory.decRef(WasmI32.fromGrain(mod))
  ret
}

/**
 * @section Bit Operations: Functions for operating on bits of Int64 values.
 */

/**
 * Rotates the bits of the value left by the given number of bits.
 *
 * @param value: The value to rotate
<<<<<<< HEAD
 * @param amount: The number of bits to rotate by
 * @returns The value rotated to the left by the amount
=======
 * @param shiftCount: The shiftCount
 * @returns The rotated value
>>>>>>> d5946f3f
 * 
 * @since v0.4.0
 */
@disableGC
export let rec rotl = (value: Int64, amount: Int64) => {
  let xv = WasmI64.load(WasmI32.fromGrain(value), 8n)
  let yv = WasmI64.load(WasmI32.fromGrain(amount), 8n)
  let ptr = newInt64(WasmI64.rotl(xv, yv))
  let ret = WasmI32.toGrain(ptr): Int64
  Memory.decRef(WasmI32.fromGrain(value))
  Memory.decRef(WasmI32.fromGrain(amount))
  Memory.decRef(WasmI32.fromGrain(rotl))
  ret
}

/**
 * Rotates the bits of the value right by the given number of bits.
 *
 * @param value: The value to rotate
<<<<<<< HEAD
 * @param amount: The number of bits to rotate by
 * @returns The value rotated to the right by the amount
=======
 * @param shiftCount: The shiftCount
 * @returns The rotated value
>>>>>>> d5946f3f
 * 
 * @since v0.4.0
 */
@disableGC
export let rec rotr = (value: Int64, amount: Int64) => {
  let xv = WasmI64.load(WasmI32.fromGrain(value), 8n)
  let yv = WasmI64.load(WasmI32.fromGrain(amount), 8n)
  let ptr = newInt64(WasmI64.rotr(xv, yv))
  let ret = WasmI32.toGrain(ptr): Int64
  Memory.decRef(WasmI32.fromGrain(value))
  Memory.decRef(WasmI32.fromGrain(amount))
  Memory.decRef(WasmI32.fromGrain(rotr))
  ret
}

/**
 * Shifts the bits of the value left by the given number of bits.
 *
 * @param value: The value to shift
 * @param shiftCount: The shiftCount
<<<<<<< HEAD
 * @returns The value shifted to the left by the shiftCount, preserving the sign bit
=======
 * @returns The shifted value
>>>>>>> d5946f3f
 * 
 * @since v0.2.0
 */
@disableGC
export let rec shl = (value: Int64, shiftCount: Int64) => {
  let xv = WasmI64.load(WasmI32.fromGrain(value), 8n)
  let yv = WasmI64.load(WasmI32.fromGrain(shiftCount), 8n)
  let ptr = newInt64(WasmI64.shl(xv, yv))
  let ret = WasmI32.toGrain(ptr): Int64
  Memory.decRef(WasmI32.fromGrain(value))
  Memory.decRef(WasmI32.fromGrain(shiftCount))
  Memory.decRef(WasmI32.fromGrain(shl))
  ret
}

/**
<<<<<<< HEAD
 * Shifts the value right by the given number of bits.
 *
 * @param value: The value to shift
 * @param shiftCount: The shiftCount
 * @returns The value shifted to the right by the shiftCount, preserving the sign bit
=======
 * Shifts the bits of the value right by the given number of bits, preserving the sign bit.
 *
 * @param value: The value to shift
 * @param shiftCount: The signed shiftCount
 * @returns The shifted value
>>>>>>> d5946f3f
 * 
 * @since v0.2.0
 */
@disableGC
export let rec shr = (value: Int64, shiftCount: Int64) => {
  let xv = WasmI64.load(WasmI32.fromGrain(value), 8n)
  let yv = WasmI64.load(WasmI32.fromGrain(shiftCount), 8n)
  let ptr = newInt64(WasmI64.shrS(xv, yv))
  let ret = WasmI32.toGrain(ptr): Int64
  Memory.decRef(WasmI32.fromGrain(value))
  Memory.decRef(WasmI32.fromGrain(shiftCount))
  Memory.decRef(WasmI32.fromGrain(shr))
  ret
}

/**
<<<<<<< HEAD
 * Shifts the value right by the given number of bits.
 *
 * @param value: The value to shift
 * @param shiftCount: The shiftCount
 * @returns The value shifted to the right by the shiftCount, preserving the sign bit
=======
 * Shifts the bits of the value right by the given number of bits.
 *
 * @param value: The value to shift
 * @param shiftCount: The unsigned shiftCount
 * @returns The shifted value
>>>>>>> d5946f3f
 * 
 * @since v0.2.0
 */
@disableGC
export let rec shrU = (value: Int64, shiftCount: Int64) => {
  let xv = WasmI64.load(WasmI32.fromGrain(value), 8n)
  let yv = WasmI64.load(WasmI32.fromGrain(shiftCount), 8n)
  let ptr = newInt64(WasmI64.shrU(xv, yv))
  let ret = WasmI32.toGrain(ptr): Int64
  Memory.decRef(WasmI32.fromGrain(value))
  Memory.decRef(WasmI32.fromGrain(shiftCount))
  Memory.decRef(WasmI32.fromGrain(shrU))
  ret
}

/**
 * @section Comparisons: Functions for comparing Int64 values.
 */

/**
 * Checks if the first value is equal to the second value.
 *
 * @param x: The first value
 * @param y: The second value
 * @returns `true` if the first value is equal to the second value or `false` otherwise
 * 
 * @since v0.4.0
 */
@disableGC
export let rec eq = (x: Int64, y: Int64) => {
  let xv = WasmI64.load(WasmI32.fromGrain(x), 8n)
  let yv = WasmI64.load(WasmI32.fromGrain(y), 8n)
  let ret = WasmI64.eq(xv, yv)
  Memory.decRef(WasmI32.fromGrain(x))
  Memory.decRef(WasmI32.fromGrain(y))
  Memory.decRef(WasmI32.fromGrain(eq))
  ret
}

/**
 * Checks if the first value is not equal to the second value.
 *
 * @param x: The first value
 * @param y: The second value
 * @returns `true` if the first value is not equal to the second value or `false` otherwise
 * 
 * @since v0.4.0
 */
@disableGC
export let rec ne = (x: Int64, y: Int64) => {
  let xv = WasmI64.load(WasmI32.fromGrain(x), 8n)
  let yv = WasmI64.load(WasmI32.fromGrain(y), 8n)
  let ret = WasmI64.ne(xv, yv)
  Memory.decRef(WasmI32.fromGrain(x))
  Memory.decRef(WasmI32.fromGrain(y))
  Memory.decRef(WasmI32.fromGrain(ne))
  ret
}

/**
 * Checks if the given value equal to zero.
 *
 * @param value: The value to inspect
 * @returns `true` if the first value is equal to zero or `false` otherwise
 * 
 * @since v0.4.0
 */
@disableGC
export let rec eqz = (value: Int64) => {
  let xv = WasmI64.load(WasmI32.fromGrain(value), 8n)
  let ret = WasmI64.eqz(xv)
  Memory.decRef(WasmI32.fromGrain(value))
  Memory.decRef(WasmI32.fromGrain(eqz))
  ret
}

/**
 * Checks if the first value is less than the second value.
 *
 * @param x: The first value
 * @param y: The second value
 * @returns `true` if the first value is less than the second value or `false` otherwise
 * 
 * @since v0.2.0
 */
@disableGC
export let rec lt = (x: Int64, y: Int64) => {
  let xv = WasmI64.load(WasmI32.fromGrain(x), 8n)
  let yv = WasmI64.load(WasmI32.fromGrain(y), 8n)
  let ret = WasmI64.ltS(xv, yv)
  Memory.decRef(WasmI32.fromGrain(x))
  Memory.decRef(WasmI32.fromGrain(y))
  Memory.decRef(WasmI32.fromGrain(lt))
  ret
}

/**
 * Checks if the first value is greater than the second value.
 *
 * @param x: The first value
 * @param y: The second value
 * @returns `true` if the first value is greater than the second value or `false` otherwise
 * 
 * @since v0.2.0
 */
@disableGC
export let rec gt = (x: Int64, y: Int64) => {
  let xv = WasmI64.load(WasmI32.fromGrain(x), 8n)
  let yv = WasmI64.load(WasmI32.fromGrain(y), 8n)
  let ret = WasmI64.gtS(xv, yv)
  Memory.decRef(WasmI32.fromGrain(x))
  Memory.decRef(WasmI32.fromGrain(y))
  Memory.decRef(WasmI32.fromGrain(gt))
  ret
}

/**
 * Checks if the first value is less than or equal to the second value.
 *
 * @param x: The first value
 * @param y: The second value
 * @returns `true` if the first value is less than or equal to the second value or `false` otherwise
 * 
 * @since v0.2.0
 */
@disableGC
export let rec lte = (x: Int64, y: Int64) => {
  let xv = WasmI64.load(WasmI32.fromGrain(x), 8n)
  let yv = WasmI64.load(WasmI32.fromGrain(y), 8n)
  let ret = WasmI64.leS(xv, yv)
  Memory.decRef(WasmI32.fromGrain(x))
  Memory.decRef(WasmI32.fromGrain(y))
  Memory.decRef(WasmI32.fromGrain(lte))
  ret
}

/**
 * Checks if the first value is greater than or equal to the second value.
 *
 * @param x: The first value
 * @param y: The second value
 * @returns `true` if the first value is greater than or equal to the second value or `false` otherwise
 * 
 * @since v0.2.0
 */
@disableGC
export let rec gte = (x: Int64, y: Int64) => {
  let xv = WasmI64.load(WasmI32.fromGrain(x), 8n)
  let yv = WasmI64.load(WasmI32.fromGrain(y), 8n)
  let ret = WasmI64.geS(xv, yv)
  Memory.decRef(WasmI32.fromGrain(x))
  Memory.decRef(WasmI32.fromGrain(y))
  Memory.decRef(WasmI32.fromGrain(gte))
  ret
}

/**
 * @section Bitwise Logic: Boolean operations on the bits of Int64 values.
 */

/**
 * Computes the bitwise logical NOT of the given value.
 *
 * @param value: The given value
 * @returns The bitwise logical "not" of the given value.
 * 
 * @since v0.2.0
 */
@disableGC
export let rec lnot = (value: Int64) => {
  let xv = WasmI64.load(WasmI32.fromGrain(value), 8n)
  let ptr = newInt64(WasmI64.xor(xv, 0xffffffffffffffffN))
  let ret = WasmI32.toGrain(ptr): Int64
  Memory.decRef(WasmI32.fromGrain(value))
  Memory.decRef(WasmI32.fromGrain(lnot))
  ret
}

/**
 * Computes the bitwise logical AND on the given operands.
 *
 * @param x: The first operand
 * @param y: The second operand
 * @returns The bitwise logical "and" of the given operands
 * 
 * @since v0.2.0
 */
@disableGC
export let rec land = (x: Int64, y: Int64) => {
  let xv = WasmI64.load(WasmI32.fromGrain(x), 8n)
  let yv = WasmI64.load(WasmI32.fromGrain(y), 8n)
  let ptr = newInt64(WasmI64.and(xv, yv))
  let ret = WasmI32.toGrain(ptr): Int64
  Memory.decRef(WasmI32.fromGrain(x))
  Memory.decRef(WasmI32.fromGrain(y))
  Memory.decRef(WasmI32.fromGrain(land))
  ret
}

/**
 * Computes the bitwise logical OR on the given operands.
 *
 * @param x: The first operand
 * @param y: The second operand
 * @returns The bitwise logical "or" of the given operands
 * 
 * @since v0.2.0
 */
@disableGC
export let rec lor = (x: Int64, y: Int64) => {
  let xv = WasmI64.load(WasmI32.fromGrain(x), 8n)
  let yv = WasmI64.load(WasmI32.fromGrain(y), 8n)
  let ptr = newInt64(WasmI64.or(xv, yv))
  let ret = WasmI32.toGrain(ptr): Int64
  Memory.decRef(WasmI32.fromGrain(x))
  Memory.decRef(WasmI32.fromGrain(y))
  Memory.decRef(WasmI32.fromGrain(lor))
  ret
}

/**
<<<<<<< HEAD
 * Computes the bitwise logical "xor" on the given operands.
=======
 * @section Inspections: Functions for inspecting Int64 values.
 */


/**
 * Computes the bitwise logical XOR on the given operands.
>>>>>>> d5946f3f
 *
 * @param x: The first operand
 * @param y: The second operand
 * @returns The bitwise logical "xor" of the given operands
 * 
 * @since v0.2.0
 */
@disableGC
export let rec lxor = (x: Int64, y: Int64) => {
  let xv = WasmI64.load(WasmI32.fromGrain(x), 8n)
  let yv = WasmI64.load(WasmI32.fromGrain(y), 8n)
  let ptr = newInt64(WasmI64.xor(xv, yv))
  let ret = WasmI32.toGrain(ptr): Int64
  Memory.decRef(WasmI32.fromGrain(x))
  Memory.decRef(WasmI32.fromGrain(y))
  Memory.decRef(WasmI32.fromGrain(lxor))
  ret
}

/**
 * Counts the number of leading zero bits in the value.
 *
 * @param value: The value to inspect
 * @returns The amount of leading zeros
 * 
 * @since v0.4.0
 */
@disableGC
export let rec clz = (value: Int64) => {
  let nv = WasmI64.load(WasmI32.fromGrain(value), 8n)
  let ptr = newInt64(WasmI64.clz(nv))
  let ret = WasmI32.toGrain(ptr): Int64
  Memory.decRef(WasmI32.fromGrain(value))
  Memory.decRef(WasmI32.fromGrain(clz))
  ret
}

/**
 * Counts the number of trailing zero bits in the value.
 *
 * @param value: The value to inspect
 * @returns The amount of trailing zeros
 * 
 * @since v0.4.0
 */
@disableGC
export let rec ctz = (value: Int64) => {
  let nv = WasmI64.load(WasmI32.fromGrain(value), 8n)
  let ptr = newInt64(WasmI64.ctz(nv))
  let ret = WasmI32.toGrain(ptr): Int64
  Memory.decRef(WasmI32.fromGrain(value))
  Memory.decRef(WasmI32.fromGrain(ctz))
  ret
}

/**
 * The number of 1-bits in value.
 *
 * @param value: The value to inspect
 * @returns The number of 1-bits in its operand
 * 
 * @since v0.4.0
 */
@disableGC
export let rec popcnt = (value: Int64) => {
  let nv = WasmI64.load(WasmI32.fromGrain(value), 8n)
  let ptr = newInt64(WasmI64.popcnt(nv))
  let ret = WasmI32.toGrain(ptr): Int64
  Memory.decRef(WasmI32.fromGrain(value))
  Memory.decRef(WasmI32.fromGrain(popcnt))
  ret
}<|MERGE_RESOLUTION|>--- conflicted
+++ resolved
@@ -278,13 +278,8 @@
  * Rotates the bits of the value left by the given number of bits.
  *
  * @param value: The value to rotate
-<<<<<<< HEAD
  * @param amount: The number of bits to rotate by
- * @returns The value rotated to the left by the amount
-=======
- * @param shiftCount: The shiftCount
  * @returns The rotated value
->>>>>>> d5946f3f
  * 
  * @since v0.4.0
  */
@@ -304,13 +299,8 @@
  * Rotates the bits of the value right by the given number of bits.
  *
  * @param value: The value to rotate
-<<<<<<< HEAD
  * @param amount: The number of bits to rotate by
- * @returns The value rotated to the right by the amount
-=======
- * @param shiftCount: The shiftCount
  * @returns The rotated value
->>>>>>> d5946f3f
  * 
  * @since v0.4.0
  */
@@ -327,15 +317,11 @@
 }
 
 /**
- * Shifts the bits of the value left by the given number of bits.
+ * Shifts the bits of the value left by the given number of bits, preserving the sign bit.
  *
  * @param value: The value to shift
  * @param shiftCount: The shiftCount
-<<<<<<< HEAD
- * @returns The value shifted to the left by the shiftCount, preserving the sign bit
-=======
  * @returns The shifted value
->>>>>>> d5946f3f
  * 
  * @since v0.2.0
  */
@@ -352,19 +338,11 @@
 }
 
 /**
-<<<<<<< HEAD
- * Shifts the value right by the given number of bits.
+ * Shifts the bits of the value right by the given number of bits, preserving the sign bit.
  *
  * @param value: The value to shift
  * @param shiftCount: The shiftCount
- * @returns The value shifted to the right by the shiftCount, preserving the sign bit
-=======
- * Shifts the bits of the value right by the given number of bits, preserving the sign bit.
- *
- * @param value: The value to shift
- * @param shiftCount: The signed shiftCount
  * @returns The shifted value
->>>>>>> d5946f3f
  * 
  * @since v0.2.0
  */
@@ -381,19 +359,11 @@
 }
 
 /**
-<<<<<<< HEAD
- * Shifts the value right by the given number of bits.
+ * Shifts the bits of the value right by the given number of bits.
  *
  * @param value: The value to shift
  * @param shiftCount: The shiftCount
- * @returns The value shifted to the right by the shiftCount, preserving the sign bit
-=======
- * Shifts the bits of the value right by the given number of bits.
- *
- * @param value: The value to shift
- * @param shiftCount: The unsigned shiftCount
  * @returns The shifted value
->>>>>>> d5946f3f
  * 
  * @since v0.2.0
  */
@@ -615,16 +585,7 @@
 }
 
 /**
-<<<<<<< HEAD
- * Computes the bitwise logical "xor" on the given operands.
-=======
- * @section Inspections: Functions for inspecting Int64 values.
- */
-
-
-/**
  * Computes the bitwise logical XOR on the given operands.
->>>>>>> d5946f3f
  *
  * @param x: The first operand
  * @param y: The second operand
