/**
 * A Map holds key-value pairs. Any value may be used as a key or value. Operations on a Map mutate the internal state, so it never needs to be re-assigned.
 *
 * An immutable map implementation is available in the `Immutable` submodule.
 * @example include "map"
 *
 * @since v0.2.0
 */
module Map

include "list"
include "array"
include "option"
include "runtime/dataStructures"
from DataStructures use { allocateArray, untagSimpleNumber }
include "hash"
from Hash use { hash }
include "runtime/unsafe/memory"
include "runtime/unsafe/wasmi32"

// TODO: Consider implementing this as List<(Box<k>, Box<v>)>
record rec Bucket<k, v> {
  mut key: k,
  mut value: v,
  mut next: Option<Bucket<k, v>>,
}

abstract record Map<k, v> {
  mut size: Number,
  mut buckets: Array<Option<Bucket<k, v>>>,
}

/**
 * Represents the internal state of a map.
 */
provide record InternalMapStats {
  currentSize: Number,
  bucketCount: Number,
}

/**
 * Creates a new empty map with an initial storage of the given size. As values are added or removed, the internal storage may grow or shrink. Generally, you won't need to care about the storage size of your map and can use `Map.make()` instead.
 *
 * @param size: The initial storage size of the map
 * @returns An empty map with the given initial storage size
 *
 * @since v0.2.0
 */
provide let makeSized = size => {
  // TODO: This could take an `eq` function to custom comparisons
  let buckets = Array.make(size, None)
  { size: 0, buckets }
}

/**
 * Creates a new, empty map.
 *
 * @returns An empty map
 *
 * @since v0.2.0
 */
provide let make = () => {
  makeSized(16)
}

let getBucketIndex = (key, buckets) => {
  let bucketsLength = Array.length(buckets)
  let hashedKey = hash(key)
  hashedKey % bucketsLength
}

let rec copyNodeWithNewHash = (oldNode, next, tail) => {
  match (oldNode) {
    None => void,
    Some(node) => {
      let idx = getBucketIndex(node.key, next)
      let newNode = Some(node)
      match (tail[idx]) {
        None => {
          next[idx] = newNode
        },
        Some(tailNode) => {
          // If there's already a tail node, we add this to the end
          tailNode.next = newNode
        },
      }
      // Always place this node as the new tail
      tail[idx] = newNode
      // Recurse with the next node
      copyNodeWithNewHash(node.next, next, tail)
    },
  }
}

let resize = map => {
  let currentBuckets = map.buckets
  let currentSize = Array.length(currentBuckets)
  let nextSize = currentSize * 2
  if (nextSize >= currentSize) {
    let nextBuckets = Array.make(nextSize, None)
    // This tracks the tail nodes so we can set their `next` to None
    let tailNodes = Array.make(nextSize, None)
    map.buckets = nextBuckets
    Array.forEach(old => {
      copyNodeWithNewHash(old, nextBuckets, tailNodes)
    }, currentBuckets)
    Array.forEach(tail => {
      match (tail) {
        None => void,
        Some(node) => {
          node.next = None
        },
      }
    }, tailNodes)
  } else {
    void
  }
}

let rec replaceInBucket = (key, value, node) => {
  if (key == node.key) {
    node.value = value
    false
  } else {
    match (node.next) {
      None => true,
      Some(next) => replaceInBucket(key, value, next),
    }
  }
}

/**
 * Adds a new key-value pair to the map. If the key already exists in the map, the value is replaced.
 *
 * @param key: The unique key in the map
 * @param value: The value to store
 * @param map: The map to modify
 *
 * @since v0.2.0
 */
provide let set = (key, value, map) => {
  let buckets = map.buckets
  let idx = getBucketIndex(key, buckets)
  let bucket = buckets[idx]
  match (bucket) {
    None => {
      buckets[idx] = Some({ key, value, next: None })
      map.size = incr(map.size)
    },
    Some(node) => {
      if (replaceInBucket(key, value, node)) {
        buckets[idx] = Some({ key, value, next: bucket })
        map.size = incr(map.size)
      }
    },
  }
  // Resize if there are more than 2x the amount of nodes as buckets
  if (map.size > Array.length(buckets) * 2) {
    resize(map)
  } else {
    void
  }
}

let rec valueFromBucket = (key, node) => {
  if (key == node.key) {
    Some(node.value)
  } else {
    match (node.next) {
      None => None,
      Some(next) => valueFromBucket(key, next),
    }
  }
}

/**
 * Retrieves the value for the given key.
 *
 * @param key: The key to access
 * @param map: The map to access
 * @returns `Some(value)` if the key exists in the map or `None` otherwise
 *
 * @since v0.2.0
 */
provide let get = (key, map) => {
  let buckets = map.buckets
  let idx = getBucketIndex(key, buckets)
  let bucket = buckets[idx]
  match (bucket) {
    None => None,
    Some(node) => valueFromBucket(key, node),
  }
}

let rec nodeInBucket = (key, node) => {
  if (key == node.key) {
    true
  } else {
    match (node.next) {
      None => false,
      Some(next) => nodeInBucket(key, next),
    }
  }
}

/**
 * Determines if the map contains the given key. In such a case, it will always contain a value for the given key.
 *
 * @param key: The key to search for
 * @param map: The map to search
 * @returns `true` if the map contains the given key or `false` otherwise
 *
 * @since v0.2.0
 */
provide let contains = (key, map) => {
  let buckets = map.buckets
  let idx = getBucketIndex(key, buckets)
  let bucket = buckets[idx]
  match (bucket) {
    None => false,
    Some(node) => nodeInBucket(key, node),
  }
}

let rec removeInBucket = (key, node) => {
  match (node.next) {
    None => false,
    Some(next) => {
      if (key == next.key) {
        node.next = next.next
        true
      } else {
        removeInBucket(key, next)
      }
    },
  }
}

/**
 * Removes the given key from the map, which also removes the value. If the key pair doesn't exist, nothing happens.
 *
 * @param key: The key to remove
 * @param map: The map to update
 *
 * @since v0.2.0
 */
provide let remove = (key, map) => {
  let buckets = map.buckets
  let idx = getBucketIndex(key, buckets)
  let bucket = buckets[idx]
  match (bucket) {
    None => void,
    Some(node) => {
      // If it is a top-level node, just replace with next node
      if (key == node.key) {
        map.size = decr(map.size)
        buckets[idx] = node.next
      } else {
        if (removeInBucket(key, node)) {
          map.size = decr(map.size)
        }
      }
    },
  }
}

/**
 * Updates a value in the map by calling an updater function that receives the previously stored value as an `Option` and returns the new value to be stored as an `Option`. If the key didn't exist previously, the value will be `None`. If `None` is returned from the updater function, the key-value pair is removed.
 *
 * @param key: The unique key in the map
 * @param fn: The updater function
 * @param map: The map to modify
 *
 * @since v0.3.0
 */
provide let update = (key, fn, map) => {
  let val = get(key, map)
  match (fn(val)) {
    Some(next) => set(key, next, map),
    None => remove(key, map),
  }
}

/**
 * Provides the count of key-value pairs stored within the map.
 *
 * @param map: The map to inspect
 * @returns The count of key-value pairs in the map
 *
 * @since v0.2.0
 */
provide let size = map => {
  map.size
}

/**
 * Determines if the map contains no key-value pairs.
 *
 * @param map: The map to inspect
 * @returns `true` if the given map is empty or `false` otherwise
 *
 * @since v0.2.0
 */
provide let isEmpty = map => {
  size(map) == 0
}

/**
 * Resets the map by removing all key-value pairs.
 *
 * @param map: The map to reset
 *
 * @since v0.2.0
 */
provide let clear = map => {
  map.size = 0
  let buckets = map.buckets
  Array.forEachi((bucket, idx) => {
    buckets[idx] = None
  }, buckets)
}

let rec forEachBucket = (fn, node) => {
  match (node) {
    None => void,
    Some({ key, value, next }) => {
      fn(key, value): Void
      forEachBucket(fn, next)
    },
  }
}

/**
 * Iterates the map, calling an iterator function with each key and value.
 *
 * @param fn: The iterator function to call with each key and value
 * @param map: The map to iterate
 *
 * @since v0.2.0
 * @history v0.5.0: Ensured the iterator function return type is always `Void`
 */
provide let forEach = (fn, map) => {
  let buckets = map.buckets
  Array.forEach(bucket => {
    forEachBucket(fn, bucket)
  }, buckets)
}

let rec reduceEachBucket = (fn, node, acc) => {
  match (node) {
    None => acc,
    Some({ key, value, next }) =>
      reduceEachBucket(fn, next, fn(acc, key, value)),
  }
}

/**
 * Combines all key-value pairs of a map using a reducer function.
 *
 * @param fn: The reducer function to call on each key and value, where the value returned will be the next accumulator value
 * @param init: The initial value to use for the accumulator on the first iteration
 * @param map: The map to iterate
 * @returns The final accumulator returned from `fn`
 *
 * @since v0.2.0
 */
provide let reduce = (fn, init, map) => {
  let buckets = map.buckets
  let mut acc = init
  Array.forEach(bucket => {
    acc = reduceEachBucket(fn, bucket, acc)
  }, buckets)
  acc
}

/**
 * Enumerates all keys in the given map.
 *
 * @param map: The map to enumerate
 * @returns A list containing all keys from the given map
 *
 * @since v0.2.0
 */
provide let keys = map => {
  reduce((list, key, _value) => [key, ...list], [], map)
}

/**
 * Enumerates all values in the given map.
 *
 * @param map: The map to enumerate
 * @returns A list containing all values from the given map
 *
 * @since v0.2.0
 */
provide let values = map => {
  reduce((list, _key, value) => [value, ...list], [], map)
}

/**
 * Enumerates all key-value pairs in the given map.
 *
 * @param map: The map to enumerate
 * @returns A list containing all key-value pairs from the given map
 *
 * @since v0.2.0
 */
provide let toList = map => {
  reduce((list, key, value) => [(key, value), ...list], [], map)
}

/**
 * Creates a map from a list.
 *
 * @param list: The list to convert
 * @returns A map containing all key-value pairs from the list
 *
 * @since v0.2.0
 */
provide let fromList = list => {
  let map = make()
  List.forEach(pair => {
    let (key, value) = pair
    set(key, value, map)
  }, list)
  map
}

/**
 * Converts a map into an array of its key-value pairs.
 *
 * @param map: The map to convert
 * @returns An array containing all key-value pairs from the given map
 *
 * @since v0.2.0
 */
@unsafe
provide let toArray = (map: Map<a, b>) => {
  from WasmI32 use { (*) }
  let length = untagSimpleNumber(map.size)
  let array = WasmI32.toGrain(allocateArray(length))
  @unsafe
  let reducer = (i, key, value) => {
    from WasmI32 use { (+) as addWasmI32 }
    // Assign the values into the array.
    // We store them directly to prevent GC on uninitialized array data.
    let array = WasmI32.fromGrain(array)
    let item = (key, value)
    WasmI32.store(
      addWasmI32(array, untagSimpleNumber(i) * 4n),
      Memory.incRef(WasmI32.fromGrain(item)),
      8n
    )
    i + 1
  }
  reduce(reducer, 0, map)
  array: Array<(a, b)>
}

/**
 * Creates a map from an array.
 *
 * @param array: The array to convert
 * @returns A map containing all key-value pairs from the array
 *
 * @since v0.2.0
 */
provide let fromArray = array => {
  let map = make()
  Array.forEach(pair => {
    let (key, value) = pair
    set(key, value, map)
  }, array)
  map
}

/**
 * Removes key-value pairs from a map where a predicate function returns `false`.
 *
 * @param fn: The predicate function to indicate which key-value pairs to remove from the map, where returning `false` indicates the key-value pair should be removed
 * @param map: The map to iterate
 *
 * @since v0.2.0
 */
<<<<<<< HEAD
provide let filter = (predicate, map) => {
  let keysToRemove = reduce(
    (list, key, value) => if (!predicate(key, value)) {
      [key, ...list]
    } else {
      list
    },
    [],
    map
  )
=======
provide let filter = (fn, map) => {
  let keysToRemove = reduce((list, key, value) => if (!fn(key, value)) {
    [key, ...list]
  } else {
    list
  }, [], map)
>>>>>>> be7ff9d9
  List.forEach(key => {
    remove(key, map)
  }, keysToRemove)
}

/**
 * Removes key-value pairs from a map where a predicate function returns `true`.
 *
 * @param fn: The predicate function to indicate which key-value pairs to remove from the map, where returning `true` indicates the key-value pair should be removed
 * @param map: The map to iterate
 *
 * @since v0.2.0
 */
provide let reject = (fn, map) => {
  filter((key, value) => !fn(key, value), map)
}

/**
 * Provides data representing the internal state state of the map.
 *
 * @param map: The map to inspect
 * @returns The internal state of the map
 *
 * @since v0.2.0
 * @history v0.6.0: Return `InternalMapStats` record instead of a tuple
 */
provide let getInternalStats = map => {
  { currentSize: map.size, bucketCount: Array.length(map.buckets) }
}

/**
 * An immutable map implementation.
 *
 * @since v0.6.0
 * @history v0.5.4: Originally in `"immutablemap"` module
 */
provide module Immutable {
  // implementation based on the paper "Implementing Sets Efficiently in a
  // Functional Language" by Stephen Adams
  record rec Node<k, v> {
    key: k,
    val: v,
    size: Number,
    left: Map<k, v>,
    right: Map<k, v>,
  }
  and abstract enum Map<k, v> {
    Empty,
    Tree(Node<k, v>),
  }

  // semi-arbitrary value chosen for algorithm for determining when to balance
  // trees; no tree can have a left subtree containing this number of times
  // more elements than its right subtree or vice versa
  let weight = 4

  /**
   * An empty map
   *
   * @since v0.6.0
   * @history v0.5.4: Originally in `"immutablemap"` module
   */
  provide let empty = Empty

  // returns the key-value pair of the minimum key in a tree
  let rec min = node => {
    match (node) {
      Tree({ key, val, left: Empty, _ }) => (key, val),
      Tree({ left, _ }) => min(left),
      Empty => fail "Impossible: min of empty element in Map.Immutable",
    }
  }

  /**
   * Provides the count of key-value pairs stored within the map.
   *
   * @param map: The map to inspect
   * @returns The count of key-value pairs in the map
   *
   * @since v0.6.0
   * @history v0.5.4: Originally in `"immutablemap"` module
   */
  provide let size = map => {
    match (map) {
      Empty => 0,
      Tree({ size, _ }) => size,
    }
  }

  /**
   * Determines if the map contains no key-value pairs.
   *
   * @param map: The map to inspect
   * @returns `true` if the given map is empty or `false` otherwise
   *
   * @since v0.6.0
   * @history v0.5.4: Originally in `"immutablemap"` module
   */
  provide let isEmpty = map => {
    match (map) {
      Empty => true,
      Tree(_) => false,
    }
  }

  let unwrapTree = node => {
    match (node) {
      Empty =>
        fail "Impossible: Map.Immutable unwrapTree got an empty tree node",
      Tree(tree) => tree,
    }
  }

  // helper function for creating a tree node with correct size from
  // two balanced trees
  let makeNode = (key, val, left, right) => {
    Tree({ key, val, size: 1 + size(left) + size(right), left, right })
  }

  // note: see Figure 1 of paper referenced above for visual illustration of
  // the rotations below

  // node rotation moving the left subtree of the right node to the left side
  let singleL = (key, val, left, right) => {
    let { key: rKey, val: rVal, left: rl, right: rr, _ } = unwrapTree(right)
    makeNode(rKey, rVal, makeNode(key, val, left, rl), rr)
  }

  // node rotation moving left child of right tree to the root
  let doubleL = (key, val, left, right) => {
    let { key: rKey, val: rVal, left: rl, right: rr, _ } = unwrapTree(right)
    let { key: rlKey, val: rlVal, left: rll, right: rlr, _ } = unwrapTree(rl)
    makeNode(
      rlKey,
      rlVal,
      makeNode(key, val, left, rll),
      makeNode(rKey, rVal, rlr, rr)
    )
  }

  // node rotation moving the right subtree of the left node to the right side
  let singleR = (key, val, left, right) => {
    let { key: lKey, val: lVal, left: ll, right: lr, _ } = unwrapTree(left)
    makeNode(lKey, lVal, ll, makeNode(key, val, lr, right))
  }

  // node rotation moving right child of left tree to the root
  let doubleR = (key, val, left, right) => {
    let { key: lKey, val: lVal, left: ll, right: lr, _ } = unwrapTree(left)
    let { key: lrKey, val: lrVal, left: lrl, right: lrr, _ } = unwrapTree(lr)
    makeNode(
      lrKey,
      lrVal,
      makeNode(lKey, lVal, ll, lrl),
      makeNode(key, val, lrr, right)
    )
  }

  // creates a new node after either the left or right trees have just had an
  // element inserted or removed from them, maintaining balance in the tree
  let balancedNode = (key, val, left, right) => {
    let makeNodeFn = if (size(left) + size(right) < 2) {
      makeNode
    } else if (size(right) > weight * size(left)) {
      // if the right tree is too much larger than the left then move part of
      // the right tree to the left side
      let { left: rl, right: rr, _ } = unwrapTree(right)
      if (size(rl) < size(rr)) singleL else doubleL
    } else if (size(left) > weight * size(right)) {
      // if the left tree is too much larger than the right then move part of
      // the left tree to the right side
      let { left: ll, right: lr, _ } = unwrapTree(left)
      if (size(lr) < size(ll)) singleR else doubleR
    } else {
      // if neither tree is too much larger than the other then simply create
      // a new node
      makeNode
    }

    makeNodeFn(key, val, left, right)
  }

  /**
   * Produces a new map containing a new key-value pair. If the key already exists in the map, the value is replaced.
   *
   * @param key: The unique key in the map
   * @param value: The value to store
   * @param map: The base map
   * @returns A new map containing the new key-value pair
   *
   * @since v0.6.0
   * @history v0.5.4: Originally in `"immutablemap"` module
   */
<<<<<<< HEAD
  provide let rec set = (key, val, map) => {
=======

  provide let rec set = (key, value, map) => {
>>>>>>> be7ff9d9
    match (map) {
      Empty => Tree({ key, val: value, size: 1, left: Empty, right: Empty }),
      Tree({ key: nodeKey, val: nodeVal, left, right, _ }) => {
        match (compare(key, nodeKey)) {
          cmp when cmp < 0 =>
            balancedNode(nodeKey, nodeVal, set(key, value, left), right),
          cmp when cmp > 0 =>
            balancedNode(nodeKey, nodeVal, left, set(key, value, right)),
          _ => makeNode(key, value, left, right),
        }
      },
    }
  }

  /**
   * Retrieves the value for the given key.
   *
   * @param key: The key to access
   * @param map: The map to access
   * @returns `Some(value)` if the key exists in the map or `None` otherwise
   *
   * @since v0.6.0
   * @history v0.5.4: Originally in `"immutablemap"` module
   */
  provide let rec get = (key, map) => {
    match (map) {
      Empty => None,
      Tree({ key: nodeKey, val: nodeVal, left, right, _ }) => {
        match (compare(key, nodeKey)) {
          cmp when cmp < 0 => get(key, left),
          cmp when cmp > 0 => get(key, right),
          _ => Some(nodeVal),
        }
      },
    }
  }

  /**
   * Determines if the map contains the given key. In such a case, it will always contain a value for the given key.
   *
   * @param key: The key to search for
   * @param map: The map to search
   * @returns `true` if the map contains the given key or `false` otherwise
   *
   * @since v0.6.0
   * @history v0.5.4: Originally in `"immutablemap"` module
   */
  provide let rec contains = (key, map) => {
    Option.isSome(get(key, map))
  }

  // removes the minimum element from a tree
  let rec removeMin = node => {
    match (node) {
      Tree({ left: Empty, right, _ }) => right,
      Tree({ key, val, left, right, _ }) =>
        balancedNode(key, val, removeMin(left), right),
      _ => fail "Impossible: Map.Immutable removeMin on empty node",
    }
  }

  // helper function for removing a node by creating a new node containing the
  // removed node's left and right subtrees
  let removeInner = (left, right) => {
    match ((left, right)) {
      (Empty, node) | (node, Empty) => node,
      (left, right) => {
        let (minKey, minVal) = min(right)
        balancedNode(minKey, minVal, left, removeMin(right))
      },
    }
  }

  /**
   * Produces a new map without the key-value pair corresponding to the given
   * key. If the key doesn't exist in the map, the map will be returned unmodified.
   *
   * @param key: The key to exclude
   * @param map: The map to exclude from
   * @returns A new map without the given key
   *
   * @since v0.6.0
   * @history v0.5.4: Originally in `"immutablemap"` module
   */
  provide let rec remove = (key, map) => {
    match (map) {
      Empty => Empty,
      Tree({ key: nodeKey, val: nodeVal, left, right, _ }) => {
        match (compare(key, nodeKey)) {
          cmp when cmp < 0 =>
            balancedNode(nodeKey, nodeVal, remove(key, left), right),
          cmp when cmp > 0 =>
            balancedNode(nodeKey, nodeVal, left, remove(key, right)),
          _ => removeInner(left, right),
        }
      },
    }
  }

  /**
   * Produces a new map by calling an updater function that receives the
   * previously stored value as an `Option` and returns the new value to be
   * stored as an `Option`. If the key didn't exist previously, the value
   * will be `None`. If `None` is returned from the updater function, the
   * key-value pair is excluded.
   *
   * @param key: The unique key in the map
   * @param fn: The updater function
   * @param map: The base map
   * @returns A new map with the value at the given key modified according to the function's output
   *
   * @since v0.6.0
   * @history v0.5.4: Originally in `"immutablemap"` module
   */
  provide let update = (key, fn, map) => {
    let val = get(key, map)
    match (fn(val)) {
      Some(next) => set(key, next, map),
      None => remove(key, map),
    }
  }

  /**
   * Iterates the map, calling an iterator function with each key and value.
   *
   * @param fn: The iterator function to call with each key and value
   * @param map: The map to iterate
   *
   * @since v0.6.0
   * @history v0.5.4: Originally in `"immutablemap"` module
   */
  provide let forEach = (fn, map) => {
    let rec forEachInner = node => {
      match (node) {
        Empty => void,
        Tree({ key, val, left, right, _ }) => {
          forEachInner(left)
          fn(key, val): Void
          forEachInner(right)
        },
      }
    }
    forEachInner(map)
  }

  /**
   * Combines all key-value pairs of a map using a reducer function.
   *
   * @param fn: The reducer function to call on each key and value, where the value returned will be the next accumulator value
   * @param init: The initial value to use for the accumulator on the first iteration
   * @param map: The map to iterate
   * @returns The final accumulator returned from `fn`
   *
   * @since v0.6.0
   * @history v0.5.4: Originally in `"immutablemap"` module
   */
  provide let reduce = (fn, init, map) => {
    let rec reduceInner = (acc, node) => {
      match (node) {
        Empty => acc,
        Tree({ key, val, left, right, _ }) => {
          let newAcc = fn(reduceInner(acc, left), key, val)
          reduceInner(newAcc, right)
        },
      }
    }
    reduceInner(init, map)
  }

  // joins two trees with a value, preserving the BST property of left children
  // being less the node and right children being greater than the node
  let rec concat3 = (key, val, left, right) => {
    match ((left, right)) {
      (Empty, node) | (node, Empty) => set(key, val, node),
      (Tree(left) as leftOpt, Tree(right) as rightOpt) => {
        let { size: lSize, key: lKey, left: lLeft, right: lRight, val: lVal } =
          left
        let { size: rSize, key: rKey, left: rLeft, right: rRight, val: rVal } =
          right
        if (weight * lSize < rSize) {
          balancedNode(rKey, rVal, concat3(key, val, leftOpt, rLeft), rRight)
        } else if (weight * rSize < lSize) {
          balancedNode(lKey, lVal, lLeft, concat3(key, val, lRight, rightOpt))
        } else {
          makeNode(key, val, leftOpt, rightOpt)
        }
      },
    }
  }

  // concatenates two trees of arbitrary size
  let concat = (node1, node2) => {
    match (node2) {
      Empty => node1,
      _ => {
        let (minKey, minVal) = min(node2)
        concat3(minKey, minVal, node1, removeMin(node2))
      },
    }
  }

  let reduceRight = (fn, init, map) => {
    let rec reduceInner = (acc, node) => {
      match (node) {
        Empty => acc,
        Tree({ key, val, left, right, _ }) => {
          let newAcc = fn(reduceInner(acc, right), key, val)
          reduceInner(newAcc, left)
        },
      }
    }
    reduceInner(init, map)
  }

  /**
   * Enumerates all keys in the given map.
   *
   * @param map: The map to enumerate
   * @returns A list containing all keys from the given map
   *
   * @since v0.6.0
   * @history v0.5.4: Originally in `"immutablemap"` module
   */
  provide let keys = map => {
    reduceRight((list, key, _) => [key, ...list], [], map)
  }

  /**
   * Enumerates all values in the given map.
   *
   * @param map: The map to enumerate
   * @returns A list containing all values from the given map
   *
   * @since v0.6.0
   * @history v0.5.4: Originally in `"immutablemap"` module
   */
  provide let values = map => {
    reduceRight((list, _, value) => [value, ...list], [], map)
  }

  /**
   * Produces a new map excluding the key-value pairs where a predicate function returns `false`.
   *
   * @param fn: The predicate function to indicate which key-value pairs to exclude from the map, where returning `false` indicates the key-value pair should be excluded
   * @param map: The map to iterate
   * @returns A new map excluding the key-value pairs not fulfilling the predicate
   *
   * @since v0.6.0
   * @history v0.5.4: Originally in `"immutablemap"` module
   */
  provide let filter = (fn, map) => {
    let rec filterInner = node => {
      match (node) {
        Empty => Empty,
        Tree({ key, val, left, right, _ }) => {
          if (fn(key, val)) {
            concat3(key, val, filterInner(left), filterInner(right))
          } else {
            concat(filterInner(left), filterInner(right))
          }
        },
      }
    }
    filterInner(map)
  }

  /**
   * Produces a new map excluding the key-value pairs where a predicate function returns `true`.
   *
   * @param fn: The predicate function to indicate which key-value pairs to exclude from the map, where returning `true` indicates the key-value pair should be excluded
   * @param map: The map to iterate
   * @returns A new map excluding the key-value pairs fulfilling the predicate
   *
   * @since v0.6.0
   * @history v0.5.4: Originally in `"immutablemap"` module
   */
  provide let reject = (fn, map) => {
    filter((key, val) => !fn(key, val), map)
  }

  /**
   * Creates a map from a list.
   *
   * @param list: The list to convert
   * @returns A map containing all key-value pairs from the list
   *
   * @since v0.6.0
   * @history v0.5.4: Originally in `"immutablemap"` module
   */
  provide let fromList = list => {
    List.reduce((map, (key, val)) => set(key, val, map), empty, list)
  }

  /**
   * Enumerates all key-value pairs in the given map.
   *
   * @param map: The map to enumerate
   * @returns A list containing all key-value pairs from the given map
   *
   * @since v0.6.0
   * @history v0.5.4: Originally in `"immutablemap"` module
   */
  provide let toList = map => {
    reduceRight((list, key, val) => [(key, val), ...list], [], map)
  }

  /**
   * Creates a map from an array.
   *
   * @param array: The array to convert
   * @returns A map containing all key-value pairs from the array
   *
   * @since v0.6.0
   * @history v0.5.4: Originally in `"immutablemap"` module
   */
  provide let fromArray = array => {
    Array.reduce((map, (key, val)) => set(key, val, map), empty, array)
  }

  /**
   * Converts a map into an array of its key-value pairs.
   *
   * @param map: The map to convert
   * @returns An array containing all key-value pairs from the given map
   *
   * @since v0.6.0
   * @history v0.5.4: Originally in `"immutablemap"` module
   */
  provide let toArray = map => {
    Array.fromList(toList(map))
  }
}<|MERGE_RESOLUTION|>--- conflicted
+++ resolved
@@ -482,10 +482,9 @@
  *
  * @since v0.2.0
  */
-<<<<<<< HEAD
-provide let filter = (predicate, map) => {
+provide let filter = (fn, map) => {
   let keysToRemove = reduce(
-    (list, key, value) => if (!predicate(key, value)) {
+    (list, key, value) => if (!fn(key, value)) {
       [key, ...list]
     } else {
       list
@@ -493,14 +492,6 @@
     [],
     map
   )
-=======
-provide let filter = (fn, map) => {
-  let keysToRemove = reduce((list, key, value) => if (!fn(key, value)) {
-    [key, ...list]
-  } else {
-    list
-  }, [], map)
->>>>>>> be7ff9d9
   List.forEach(key => {
     remove(key, map)
   }, keysToRemove)
@@ -694,12 +685,7 @@
    * @since v0.6.0
    * @history v0.5.4: Originally in `"immutablemap"` module
    */
-<<<<<<< HEAD
-  provide let rec set = (key, val, map) => {
-=======
-
   provide let rec set = (key, value, map) => {
->>>>>>> be7ff9d9
     match (map) {
       Empty => Tree({ key, val: value, size: 1, left: Empty, right: Empty }),
       Tree({ key: nodeKey, val: nodeVal, left, right, _ }) => {
