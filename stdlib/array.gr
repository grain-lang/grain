--- conflicted
+++ resolved
@@ -2300,14 +2300,8 @@
    * @since v0.6.0
    * @history v0.5.4: Originally in `"immutablearray"` module, with `compare` being a required argument
    */
-<<<<<<< HEAD
-  provide let sort = (comp, array) => {
-    fromList(List.sort(comp, toList(array)))
-=======
-
   provide let sort = (compare=compare, array) => {
     fromList(List.sort(compare=compare, toList(array)))
->>>>>>> 353b5449
   }
 
   /**
