/**
 * Utilities for working with arrays.
 *
 * An immutable array implementation is available in the `Immutable` submodule.
 *
 * @example include "array"
 *
 * @since v0.2.0
 * @history v0.1.0: Originally named `arrays`
 * @history v0.2.0: Renamed to `array`
 */
module Array

include "number"
include "list"
include "runtime/unsafe/wasmi32"
include "runtime/unsafe/memory"
include "runtime/dataStructures"
from DataStructures use { allocateArray, tagSimpleNumber }
include "runtime/exception"
include "runtime/numbers"
from Numbers use { coerceNumberToWasmI32 }

@unsafe
let mut _ARRAY_LENGTH_OFFSET = 4n
@unsafe
let mut _ARRAY_START_OFFSET = 8n

@unsafe
let checkLength = length => {
  from WasmI32 use { (&), (>>), (<) }
  let ptr = WasmI32.fromGrain(length)
  if (WasmI32.eqz(ptr & 1n)) {
    throw Exception.InvalidArgument("Length argument must be an integer")
  }
  let len = ptr >> 1n
  if (len < 0n) {
    throw Exception.InvalidArgument("Length argument must be non-negative")
  }
}

/**
 * A simple helper function to convert a negative array index
 * number to its positive positional equivalent.
 */
let wrapNegativeIndex = (arrLen, idx) => {
  if (idx >= 0) {
    idx
  } else {
    arrLen + idx
  }
}

/**
 * Provides the length of the input array.
 *
 * @param array: The array to inspect
 * @returns The number of elements in the array
 *
 * @example Array.length([> 1, 2, 3, 4, 5]) == 5
 * @since v0.1.0
 */
@unsafe
provide let length = array => {
  let ptr = WasmI32.fromGrain(array: Array<a>)
  tagSimpleNumber(WasmI32.load(ptr, _ARRAY_LENGTH_OFFSET))
}

/**
 * Creates a new array of the specified length with each element being
 * initialized with the given value.
 *
 * @param length: The length of the new array
 * @param item: The value to store at each index
 * @returns The new array
 *
 * @throws InvalidArgument(String): When `length` is not an integer
 * @throws InvalidArgument(String): When `length` is negative
 *
 * @example Array.make(5, "foo") // [> "foo", "foo", "foo", "foo", "foo"]
 *
 * @since v0.1.0
 */
@unsafe
provide let make = (length: Number, item: a) => {
  from WasmI32 use { (+), (*), (<) }
  checkLength(length)
  let length = coerceNumberToWasmI32(length)
  let byteLength = length * 4n
  let array = allocateArray(length)
  for (let mut i = 0n; i < byteLength; i += 4n) {
    WasmI32.store(
      array + i,
      Memory.incRef(WasmI32.fromGrain(item)),
      _ARRAY_START_OFFSET
    )
  }
  WasmI32.toGrain(array): Array<a>
}

/**
 * Creates a new array of the specified length where each element is
 * initialized with the result of an initializer function. The initializer
 * is called with the index of each array element.
 *
 * @param length: The length of the new array
 * @param fn: The initializer function to call with each index, where the value returned will be used to initialize the element
 * @returns The new array
 *
 * @throws InvalidArgument(String): When `length` is not an integer
 * @throws InvalidArgument(String): When `length` is negative
 *
 * @example Array.init(5, n => n + 3) // [> 3, 4, 5, 6, 7]
 *
 * @since v0.1.0
 */
@unsafe
<<<<<<< HEAD
provide let init: (Number, Number => a) => Array<a> = (
  length: Number,
  fn: Number => a,
) => {
=======
provide let init = (length: Number, fn: Number => a) => {
>>>>>>> be7ff9d9
  from WasmI32 use { (+), (*), (<) }
  checkLength(length)
  let length = coerceNumberToWasmI32(length)
  let byteLength = length * 4n
  let array = allocateArray(length)
  let mut index = 0n
  for (let mut i = 0n; i < byteLength; i += 4n) {
    WasmI32.store(
      array + i,
      Memory.incRef(WasmI32.fromGrain(fn(tagSimpleNumber(index)))),
      _ARRAY_START_OFFSET
    )
    index += 1n
  }
  WasmI32.toGrain(array): Array<a>
}

/**
 * An alias for normal syntactic array access, i.e. `array[n]`.
 *
 * Retrieves the element from the array at the specified index.
 * A negative index is treated as an offset from the end of the array.
 *
 * @param index: The index to access
 * @param array: The array to access
 * @returns The element from the array
 *
 * @throws IndexOutOfBounds: When `index` is not an integer
 * @throws IndexOutOfBounds: When `index` is out of bounds
 *
 * @example Array.get(1,[> 1, 2, 3, 4, 5]) == 2
 *
 * @since v0.1.0
 * @history v0.2.0: Argument order changed to data-last
 */
provide let get = (index, array) => {
  array[index]
}

/**
 * An alias for normal syntactic array set, i.e. `array[n] = value`.
 *
 * Sets the element at the specified index in the array to the new value.
 * A negative index is treated as an offset from the end of the array.
 *
 * @param index: The index to update
 * @param value: The value to store
 * @param array: The array to update
 *
 * @throws IndexOutOfBounds: When `index` is not an integer
 * @throws IndexOutOfBounds: When `index` is out of bounds
 *
 * @example Array.set(1, 9, [> 1, 2, 3, 4, 5]) == [> 1, 9, 3, 4, 5]
 *
 * @since v0.1.0
 * @history v0.2.0: Argument order changed to data-last
 */
provide let set = (index, value, array) => {
  array[index] = value
}

/**
 * Creates a new array with the elements of the first array followed by
 * the elements of the second array. This does not modify the arguments.
 *
 * @param array1: The array containing elements to appear first
 * @param array2: The array containing elements to appear second
 * @returns The new array containing elements from `array1` followed by elements from `array2`
 *
 * @throws InvalidArgument(String): When the combined length of the two arrays is not an integer
 *
 * @example Array.append([> 1, 2], [> 3, 4, 5]) == [> 1, 2, 3, 4, 5]
 *
 * @since v0.1.0
 */
provide let append = (array1, array2) => {
  let len1 = length(array1)
  let len2 = length(array2)

  init(len1 + len2, n => {
    if (n < len1) {
      array1[n]
    } else {
      array2[n - len1]
    }
  })
}

/**
 * Creates a single array containing the elements of all arrays in the
 * provided list. Does not modify any of the input arguments.
 *
 * @param arrays: A list containing all arrays to combine
 * @returns The new array
 *
 * @throws InvalidArgument(String): When the combined length of all arrays is not an integer
 *
 * @example Array.concat([[> 1, 2], [> 3, 4], [> 5, 6]]) == [> 1, 2, 3, 4, 5, 6]
 *
 * @since v0.1.0
 */
provide let concat = arrays => {
  // This function is slightly verbose to avoid depending on the List stdlib.

  let rec findLength = (arrays, acc) => {
    match (arrays) {
      [fst, ...rest] => findLength(rest, acc + length(fst)),
      [] => acc,
    }
  }

  let mut offset = 0
  let mut arrs = arrays

  let rec next = index => {
    let array = match (arrs) {
      [fst, ..._] => fst,
      [] => fail "end of arrays list",
    }
    if (index - offset == length(array)) {
      offset += length(array)
      arrs = match (arrs) {
        [_, ...rest] => rest,
        [] => fail "end of arrays list",
      }
      next(index)
    } else {
      array[index - offset]
    }
  }

  init(findLength(arrays, 0), next)
}

/**
 * Produces a shallow copy of the input array. The new array contains the
 * same elements as the original.
 *
 * @param array: The array to copy
 * @returns The new array containing the elements from the input
 *
 * @since v0.1.0
 */
provide let copy = array => {
  init(length(array), n => array[n])
}

/**
 * Iterates an array a given number of times, calling an iterator function on each element.
 *
 * @param fn: The iterator function to call with each element
 * @param n: The number of times to iterate the given array
 * @param array: The array to iterate
 *
 * @since v0.4.4
 */
provide let cycle = (fn, n, array) => {
  let length = length(array)
  for (let mut iteration = 0; iteration < n; iteration += 1) {
    for (let mut count = 0; count < length; count += 1) {
      fn(array[count]): Void
    }
  }
}

/**
 * Iterates an array, calling an iterator function on each element.
 *
 * @param fn: The iterator function to call with each element
 * @param array: The array to iterate
 *
 * @since v0.1.0
 * @history v0.2.0: Argument order changed to data-last
 */
provide let forEach = (fn, array) => {
  let length = length(array)
  for (let mut count = 0; count < length; count += 1) {
    fn(array[count]): Void
  }
}

/**
 * Iterates an array, calling an iterator function on each element.
 * Also passes the index as the second argument to the function.
 *
 * @param fn: The iterator function to call with each element
 * @param array: The array to iterate
 *
 * @since v0.1.0
 * @history v0.2.0: Argument order changed to data-last
 */
provide let forEachi = (fn, array) => {
  let length = length(array)
  for (let mut count = 0; count < length; count += 1) {
    fn(array[count], count): Void
  }
}

/**
 * Produces a new array initialized with the results of a mapper function
 * called on each element of the input array.
 *
 * @param fn: The mapper function to call on each element, where the value returned will be used to initialize the element in the new array
 * @param array: The array to iterate
 * @returns The new array with mapped values
 *
 * @since v0.1.0
 * @history v0.2.0: Argument order changed to data-last
 */
provide let map = (fn, array) => {
  let length = length(array)
  init(length, i => {
    fn(array[i])
  })
}

/**
 * Produces a new array initialized with the results of a mapper function
 * called on each element of the input array and its index.
 *
 * @param fn: The mapper function to call on each element, where the value returned will be used to initialize the element in the new array
 * @param array: The array to iterate
 * @returns The new array with mapped values
 *
 * @since v0.1.0
 */
provide let mapi = (fn, array) => {
  let length = length(array)
  init(length, index => {
    fn(array[index], index)
  })
}

/**
 * Combines all elements of an array using a reducer function,
 * starting from the "head", or left side, of the array.
 *
 * In `Array.reduce(fn, initial, array)`, `fn` is called with
 * an accumulator and each element of the array, and returns
 * a new accumulator. The final value is the last accumulator
 * returned. The accumulator starts with value `initial`.
 *
 * @param fn: The reducer function to call on each element, where the value returned will be the next accumulator value
 * @param initial: The initial value to use for the accumulator on the first iteration
 * @param array: The array to iterate
 * @returns The final accumulator returned from `fn`
 *
 * @example Array.reduce((a, b) => a + b, 0, [> 1, 2, 3]) // 6
 *
 * @since v0.3.0
 */
provide let reduce = (fn, initial, array) => {
  let mut acc = initial
  forEach(el => acc = fn(acc, el), array)
  acc
}

/**
 * Combines all elements of an array using a reducer function,
 * starting from the "end", or right side, of the array.
 *
 * In `Array.reduceRight(fn, initial, array)`, `fn` is called with
 * each element of the array and an accumulator, and returns
 * a new accumulator. The final value is the last accumulator
 * returned. The accumulator starts with value `initial`.
 *
 * @param fn: The reducer function to call on each element, where the value returned will be the next accumulator value
 * @param initial: The initial value to use for the accumulator on the first iteration
 * @param array: The array to iterate
 * @returns The final accumulator returned from `fn`
 *
 * @example Array.reduceRight((a, b) => b ++ a, "", [> "baz", "bar", "foo"]) // "foobarbaz"
 *
 * @since v0.5.3
 */
provide let reduceRight = (fn, initial, array) => {
  let mut acc = initial
  for (let mut i = length(array) - 1; i >= 0; i -= 1) {
    acc = fn(array[i], acc)
  }
  acc
}

/**
 * Combines all elements of an array using a reducer function,
 * starting from the "head", or left side, of the array.
 *
 * In `Array.reducei(fn, initial, array)`, `fn` is called with
 * an accumulator, each element of the array, and the index
 * of that element, and returns a new accumulator. The final
 * value is the last accumulator returned. The accumulator
 * starts with value `initial`.
 *
 * @param fn: The reducer function to call on each element, where the value returned will be the next accumulator value
 * @param initial: The initial value to use for the accumulator on the first iteration
 * @param array: The array to iterate
 * @returns The final accumulator returned from `fn`
 *
 * @since v0.3.0
 */
provide let reducei = (fn, initial, array) => {
  let mut acc = initial
  forEachi((el, index) => acc = fn(acc, el, index), array)
  acc
}

/**
 * Produces a new array by calling a function on each element
 * of the input array. Each iteration produces an intermediate
 * array, which are all appended to produce a "flattened" array
 * of all results.
 *
 * @param fn: The function to be called on each element, where the value returned will be an array that gets appended to the new array
 * @param array: The array to iterate
 * @returns The new array
 *
 * @throws InvalidArgument(String): When the combined length of all arrays is not an integer
 *
 * @since v0.3.0
 */
provide let flatMap = (fn, array) => {
  let nested = map(fn, array)
  let arrLen = reduce((acc, arr) => acc + length(arr), 0, nested)
  let mut outerI = 0
  let mut innerI = 0
  init(arrLen, i => {
    if (innerI >= length(nested[outerI])) {
      innerI = 0
      outerI += 1
    }
    let res = nested[outerI][innerI]
    innerI += 1
    res
  })
}

/**
 * Checks that the given condition is satisfied for all
 * elements in the input array.
 *
 * @param fn: The function to call on each element, where the returned value indicates if the element satisfies the condition
 * @param array: The array to check
 * @returns `true` if all elements satisfy the condition or `false` otherwise
 *
 * @since v0.3.0
 */
provide let every = (fn, array) => {
  let len = length(array)
  let mut all = true
  for (let mut index = 0; all && index < len; index += 1) {
    all = fn(array[index])
  }
  all
}

/**
 * Checks that the given condition is satisfied **at least
 * once** by an element in the input array.
 *
 * @param fn: The function to call on each element, where the returned value indicates if the element satisfies the condition
 * @param array: The array to iterate
 * @returns `true` if one or more elements satisfy the condition or `false` otherwise
 *
 * @since v0.3.0
 */
provide let some = (fn, array) => {
  let len = length(array)
  let mut found = false
  for (let mut index = 0; !found && index < len; index += 1) {
    found = fn(array[index])
  }
  found
}

/**
 * Replaces all elements in an array with the new value provided.
 *
 * @param value: The value replacing each element
 * @param array: The array to update
 *
 * @since v0.2.0
 */
provide let fill = (value, array) => {
  let length = length(array)
  forEachi((_, index) => {
    array[index] = value
  }, array)
  void
}

/**
 * Replaces all elements in the provided index range in the array
 * with the new value provided. Fails if the index is out-of-bounds.
 *
 * @param value: The value replacing each element between the indexes
 * @param start: The index to begin replacement
 * @param stop: The (exclusive) index to end replacement
 * @param array: The array to update
 *
 * @throws IndexOutOfBounds: When the start index is out of bounds
 * @throws IndexOutOfBounds: When the start index is greater then the stop index
 *
 * @since v0.2.0
 */
provide let fillRange = (value, start, stop, array) => {
  let length = length(array)
  let startIndex = wrapNegativeIndex(length, start)
  let stopIndex = wrapNegativeIndex(length, stop)
  // Ensure we aren't working with a `stop` value that is too big
  let stopIndex = if (stopIndex < 0 || stopIndex > length) {
    length
  } else {
    stopIndex
  }

  if (startIndex > length || startIndex > stopIndex) {
    throw IndexOutOfBounds
  }

  for (let mut index = startIndex; index < stopIndex; index += 1) {
    array[index] = value
  }
  void
}

/**
 * Creates a new array with all elements in reverse order.
 *
 * @param array: The array to reverse
 * @returns The new array
 *
 * @since v0.4.0
 */
provide let reverse = array => {
  let len = length(array)
  init(len, index => {
    let last = len - index - 1
    array[last]
  })
}

/**
 * Converts the input array to a list.
 *
 * @param array: The array to convert
 * @returns The list containing all elements from the array
 *
 * @since v0.1.0
 */
provide let toList = array => {
  let rec buildList = (acc, index) => {
    let index = index - 1
    if (index < 0) {
      acc
    } else {
      buildList([array[index], ...acc], index)
    }
  }
  buildList([], length(array))
}

/**
 * Converts the input list to an array.
 *
 * @param list: The list to convert
 * @returns The array containing all elements from the list
 *
 * @since v0.1.0
 */
provide let fromList = list => {
  let rec listLength = (list, acc) => {
    match (list) {
      [_, ...rest] => listLength(rest, acc + 1),
      [] => acc,
    }
  }

  let mut lst = list
  let rec next = index => {
    match (lst) {
      [fst, ...rest] => {
        lst = rest
        fst
      },
      [] => next(index),
    }
  }
  init(listLength(list, 0), next)
}

/**
 * Checks if the value is an element of the input array.
 * Uses the generic `==` structural equality operator.
 *
 * @param search: The value to compare
 * @param array: The array to inspect
 * @returns `true` if the value exists in the array or `false` otherwise
 *
 * @since v0.2.0
 */
provide let contains = (search, array) => {
  // TODO(#189): This should be rewritten to use recursion and pattern matching
  let len = length(array)
  for (let mut i = 0; i < len; i += 1) {
    if (array[i] == search) return true
  }
  return false
}

/**
 * Finds the first element in an array that satisfies the given condition.
 *
 * @param fn: The function to call on each element, where the returned value indicates if the element satisfies the condition
 * @param array: The array to search
 * @returns `Some(element)` containing the first value found or `None` otherwise
 *
 * @since v0.2.0
 */
provide let find = (fn, array) => {
  let len = length(array)
  for (let mut i = 0; i < len; i += 1) {
    if (fn(array[i])) {
      return Some(array[i])
    }
  }
  return None
}

/**
 * Finds the first index in an array where the element satisfies the given condition.
 *
 * @param fn: The function to call on each element, where the returned value indicates if the element satisfies the condition
 * @param array: The array to search
 * @returns `Some(index)` containing the index of the first element found or `None` otherwise
 *
 * @since v0.2.0
 */
provide let findIndex = (fn, array) => {
  let len = length(array)
  for (let mut i = 0; i < len; i += 1) {
    if (fn(array[i])) return Some(i)
  }
  return None
}

/**
 * Combines two arrays into a Cartesian product of tuples containing
 * all ordered pairs `(a, b)`.
 *
 * @param array1: The array to provide values for the first tuple element
 * @param array2: The array to provide values for the second tuple element
 * @returns The new array containing all pairs of `(a, b)`
 *
 * @throws InvalidArgument(String): When the multiplied array lengths are not an integer
 *
 * @since v0.2.0
 */
provide let product = (array1: Array<a>, array2: Array<b>) => {
  let lenA = length(array1)
  let lenB = length(array2)
  let mut indexA = -1

  init(lenA * lenB, n => {
    if (n % lenB == 0) {
      indexA += 1
    }
    (array1[indexA], array2[n % lenB])
  })
}

/**
 * Counts the number of elements in an array that satisfy the given condition.
 *
 * @param fn: The function to call on each element, where the returned value indicates if the element satisfies the condition
 * @param array: The array to iterate
 * @returns The total number of elements that satisfy the condition
 *
 * @since v0.2.0
 */
provide let count = (fn, array) => {
  let len = length(array)
  let mut n = 0
  for (let mut i = 0; i < len; i += 1) {
    if (fn(array[i])) {
      n += 1
    }
  }
  n
}

/**
 * Counts the number of elements in an array that satisfy the
 * given condition. Also passes the index to the function.
 *
 * @param fn: The function to call on each element, where the returned value indicates if the element satisfies the condition
 * @param array: The array to iterate
 * @returns The total number of elements that satisfy the condition
 *
 * @since v0.3.0
 */
provide let counti = (fn, array) => {
  let len = length(array)
  let mut n = 0
  for (let mut i = 0; i < len; i += 1) {
    if (fn(array[i], i)) {
      n += 1
    }
  }
  n
}

/**
 * Produces a new array by calling a function on each element of
 * the input array and only including it in the result array if the element satisfies
 * the condition.
 *
 * @param fn: The function to call on each element, where the returned value indicates if the element satisfies the condition
 * @param array: The array to iterate
 * @returns The new array containing elements where `fn` returned `true`
 *
 * @since v0.3.0
 */
provide let filter = (fn, array) => {
  let filtered = copy(array)
  let mut position = 0
  forEach(el => {
    if (fn(el)) {
      filtered[position] = el
      position += 1
    }
  }, array)
  init(position, index => {
    filtered[index]
  })
}

/**
 * Produces a new array by calling a function on each element of
 * the input array and only including it in the result array if the element satisfies
 * the condition. Also passes the index to the function.
 *
 * @param fn: The function to call on each element, where the returned value indicates if the element satisfies the condition
 * @param array: The array to iterate
 * @returns The new array containing elements where `fn` returned `true`
 *
 * @since v0.3.0
 */
provide let filteri = (fn, array) => {
  let filtered = copy(array)
  let mut position = 0
  forEachi((el, index) => {
    if (fn(el, index)) {
      filtered[position] = el
      position += 1
    }
  }, array)
  init(position, index => {
    filtered[index]
  })
}

/**
 * Produces a new array with any duplicates removed.
 * Uses the generic `==` structural equality operator.
 *
 * @param array: The array to filter
 * @returns The new array with only unique values
 *
 * @since v0.3.0
 */
provide let unique = array => {
  // TODO(#1651): improve performance
  filteri(
    (el, index) => findIndex(value => value == el, array) == Some(index),
    array
  )
}

/**
 * Produces a new array filled with tuples of elements from both given arrays.
 * The first tuple will contain the first item of each array, the second tuple
 * will contain the second item of each array, and so on.
 *
 * @param array1: The array to provide values for the first tuple element
 * @param array2: The array to provide values for the second tuple element
 * @returns The new array containing indexed pairs of `(a, b)`
 *
 * @throws IndexOutOfBounds: When the arrays have different sizes
 *
 * @since v0.4.0
 * @history v0.6.0: Support zipping arrays of different sizes
 */
provide let zip = (array1: Array<a>, array2: Array<b>) => {
  let len = length(array1)
  let len2 = length(array2)
  let len = if (len > len2) len2 else len
  init(len, n => {
    (array1[n], array2[n])
  })
}

/**
 * Produces a new array filled with elements defined by applying a function on
 * pairs from both given arrays. The first element will contain the result of
 * applying the function to the first elements of each array, the second element
 * will contain the result of applying the function to the second elements of
 * each array, and so on.
 *
 * Calling this function with arrays of different sizes will cause the returned
 * array to have the length of the smaller array.
 *
 * @param fn: The function to apply to pairs of elements
 * @param array1: The array whose elements will each be passed to the function as the first argument
 * @param array2: The array whose elements will each be passed to the function as the second argument
 * @returns The new array containing elements derived from applying the function to pairs of input array elements
 *
 * @throws IndexOutOfBounds: When the arrays have different sizes
 *
 * @example Array.zipWith((a, b) => a + b, [> 1, 2, 3], [> 4, 5, 6]) // [> 5, 7, 9]
 * @example Array.zipWith((a, b) => a * b, [> 1, 2, 3], [> 4, 5]) // [> 4, 10]
 *
 * @since v0.5.3
 */
provide let zipWith = (fn, array1: Array<a>, array2: Array<b>) => {
  let len1 = length(array1)
  let len2 = length(array2)
  let minLen = if (len1 > len2) len2 else len1
  init(minLen, index => {
    fn(array1[index], array2[index])
  })
}

/**
 * Produces two arrays by splitting apart an array of tuples.
 *
 * @param array: The array of tuples to split
 * @returns An array containing all elements from the first tuple element, and an array containing all elements from the second tuple element
 *
 * @since v0.4.0
 */
provide let unzip = array => {
  let lenArr = length(array)

  let a = init(lenArr, n => {
    let (fst, _) = array[n]
    fst
  })

  let b = init(lenArr, n => {
    let (_, snd) = array[n]
    snd
  })

  (a, b)
}

/**
 * Concatenates an array of strings into a single string, separated by a separator string.
 *
 * @param separator: The separator to insert between items in the string
 * @param items: The input strings
 * @returns The concatenated string
 *
 * @since v0.4.0
 */
@unsafe
provide let join = (separator: String, items: Array<String>) => {
  from WasmI32 use { (+), (==) }
  from DataStructures use { allocateString, stringSize }
  let arrLen = length(items)
  let sepPtr = WasmI32.fromGrain(separator)
  let sepSize = stringSize(sepPtr)
  let sepPtr = sepPtr + 8n
  let mut strSize = 0n
  for (let mut i = 0; i < arrLen; i = incr(i)) {
    strSize += stringSize(WasmI32.fromGrain(items[i]))
    if (i != 0) strSize += sepSize
  }
  let newString = allocateString(strSize)
  let mut offset = newString + 8n
  for (let mut i = 0; i < arrLen; i = incr(i)) {
    let ptr = WasmI32.fromGrain(items[i])
    let size = stringSize(ptr)
    Memory.copy(offset, ptr + 8n, size)
    offset += size
    if (i != arrLen) Memory.copy(offset, sepPtr, sepSize)
    offset += sepSize
  }
  WasmI32.toGrain(newString): String
}

/**
 * Slices an array given zero-based start and end indexes. The value
 * at the end index will not be included in the result.
 *
 * If either index is a negative number, it will be treated as a reverse index from
 * the end of the array. e.g. `slice(1, -1, [> 'a', 'b', 'c']) == [> 'b']`.
 *
 * @param start: The index of the array where the slice will begin (inclusive)
 * @param end: The index of the array where the slice will end (exclusive)
 * @param array: The array to be sliced
 * @returns The subset of the array that was sliced
 *
 * @since v0.4.0
 * @history v0.6.0: Default `end` to the Array length
 */
provide let slice = (start, end=length(array), array) => {
  let arrayLength = length(array)
  let startIndex = wrapNegativeIndex(arrayLength, start)
  let endIndex = wrapNegativeIndex(arrayLength, end)
  // Ensure we aren't working with an `end` value that is too big
  let endIndex = if (endIndex > arrayLength) {
    arrayLength
  } else {
    endIndex
  }

  let newLength = endIndex - startIndex
  if (newLength < 0) {
    [>]
  } else if (newLength > arrayLength) {
    array
  } else {
    init(newLength, n => array[startIndex + n])
  }
}

/**
 * Sorts an array in-place.
 *
 * Ordering is calculated using a comparator function which takes two array elements and must return 0 if both are equal, a positive number if the first is greater, and a negative number if the first is smaller.
 * @param comp: The comparator function used to indicate sort order
 * @param array: The array to be sorted
 * @since v0.4.5
 */
provide let sort = (comp, array) => {
  let partition = (low, high) => {
    let pivot = array[high]
    let mut i = low - 1
    for (let mut j = low; j < high; j += 1) {
      if (comp(array[j], pivot) < 0) {
        i += 1
        let temp = array[i]
        array[i] = array[j]
        array[j] = temp
      }
    }
    let temp = array[i + 1]
    array[i + 1] = array[high]
    array[high] = temp
    i + 1
  }
  let rec quicksort = (low, high) => {
    if (low < high) {
      let partitionIndex = partition(low, high)
      quicksort(partitionIndex + 1, high)
      quicksort(low, partitionIndex - 1)
    }
  }
  let len = length(array)
  quicksort(0, len - 1)
}

/**
 * Rotates array elements in place by the specified amount to the left, such
 * that the `n`th element becomes the first in the array.
 *
 * If value is negative, array elements will be rotated by the
 * specified amount to the right. See examples.
 *
 * @param n: The number of elements to rotate by
 * @param arr: The array to be rotated
 *
 * @example let array = [> 1, 2, 3, 4, 5]; rotate(2, arr); arr == [> 3, 4, 5, 1, 2]
 * @example let array = [> 1, 2, 3, 4, 5]; rotate(-1, arr); arr == [> 5, 1, 2, 3, 4]
 * @since v0.4.5
 *
 * @history v0.6.0: Behavior changed from right-rotation to left-rotation
 */
provide let rotate = (n, arr) => {
  let rec gcd = (a, b) => {
    if (b == 0) {
      a
    } else {
      gcd(b, a % b)
    }
  }

  let arrLen = length(arr)
  if (arrLen > 0) {
    let k = n % arrLen
    let mut j = 0
    for (let mut i = 0; i < gcd(arrLen, k); i += 1) {
      j = i
      let temp = arr[i]
      while (true) {
        let d = (j + k) % arrLen
        if (d == i) {
          break
        }
        let newVal = arr[d]
        arr[j] = newVal
        j = d
      }
      arr[j] = temp
    }
  }
}

let rec chunkHelp = (chunkSize, arr, arrLen, chunkStartIndex) => {
  if (arrLen == 0) {
    []
  } else if (arrLen < chunkSize) {
    [slice(chunkStartIndex, arr)]
  } else {
    // create the first chunk of the given array
    let firstChunk = slice(
      chunkStartIndex,
      end=chunkStartIndex + chunkSize,
      arr
    )
    let restChunks = chunkHelp(
      chunkSize,
      arr,
      arrLen - chunkSize,
      chunkStartIndex + chunkSize
    )
    [firstChunk, ...restChunks]
  }
}

/**
 * Splits the given array into chunks of the provided size.
 * If the array cannot be split evenly, the final chunk will contain the remaining elements.
 *
 * @param chunkSize: The maximum size of each chunk
 * @param arr: The array to chunk
 * @returns An array of chunks
 *
 * @throws InvalidArgument(String): When `chunkSize` is not an integer
 * @throws InvalidArgument(String): When `chunkSize` is less than one
 *
 * @example chunk(2, [> 1, 2, 3, 4, 5]) == [> [> 1, 2], [> 3, 4], [> 5] ]
 * @example chunk(2, [> 1, 2, 3, 4]) == [> [> 1, 2], [> 3, 4] ]
 *
 * @since v0.6.0
 */
provide let chunk = (chunkSize, arr) => {
  if (chunkSize <= 0) {
    throw Exception.InvalidArgument("chunkSize must be greater than 0")
  } else {
    checkLength(chunkSize)
    let arrLen = length(arr)
    let chunks = chunkHelp(chunkSize, arr, arrLen, 0)
    fromList(chunks)
  }
}

/**
 * An immutable array implementation.
 *
 * @since v0.6.0
 * @history v0.5.4: Originally in `"immutablearray"` module
 */
provide module Immutable {
  // Immutable arrays implemented as relaxed radix balanced trees. This data
  // structure allows access and updating in O(log(n)) time, but since the tree
  // branching factor is chosen to be a large number (32), these operations run
  // in effectively constant time in most practical situations.

  // This implementation was adapted from Elm's Array module
  // https://github.com/elm/core/blob/master/src/Array.elm
  // license of software used:

  // Copyright 2014-present Evan Czaplicki
  //
  // Redistribution and use in source and binary forms, with or without
  // modification, are permitted provided that the following conditions are met:
  //
  // 1. Redistributions of source code must retain the above copyright notice,
  //    this list of conditions and the following disclaimer.
  //
  // 2. Redistributions in binary form must reproduce the above copyright notice,
  //    this list of conditions and the following disclaimer in the documentation
  //    and/or other materials provided with the distribution.
  //
  // 3. Neither the name of the copyright holder nor the names of its
  //    contributors may be used to endorse or promote products derived from this
  //    software without specific prior written permission.
  //
  // THIS SOFTWARE IS PROVIDED BY THE COPYRIGHT HOLDERS AND CONTRIBUTORS "AS IS"
  // AND ANY EXPRESS OR IMPLIED WARRANTIES, INCLUDING, BUT NOT LIMITED TO, THE
  // IMPLIED WARRANTIES OF MERCHANTABILITY AND FITNESS FOR A PARTICULAR PURPOSE
  // ARE DISCLAIMED. IN NO EVENT SHALL THE COPYRIGHT HOLDER OR CONTRIBUTORS BE
  // LIABLE FOR ANY DIRECT, INDIRECT, INCIDENTAL, SPECIAL, EXEMPLARY, OR
  // CONSEQUENTIAL DAMAGES (INCLUDING, BUT NOT LIMITED TO, PROCUREMENT OF
  // SUBSTITUTE GOODS OR SERVICES; LOSS OF USE, DATA, OR PROFITS; OR BUSINESS
  // INTERRUPTION) HOWEVER CAUSED AND ON ANY THEORY OF LIABILITY, WHETHER IN
  // CONTRACT, STRICT LIABILITY, OR TORT (INCLUDING NEGLIGENCE OR OTHERWISE)
  // ARISING IN ANY WAY OUT OF THE USE OF THIS SOFTWARE, EVEN IF ADVISED OF THE
  // POSSIBILITY OF SUCH DAMAGE.

  // Maximum number of children each tree node can have;
  // an arbitrary multiple of 2 that gives a good performance tradeoff
  let branchingFactor = 32
  // 32 = 2^5
  let branchingBits = 5
  // To be applied to numbers to bring them within the range [0, 32)
  let bitmask = branchingFactor - 1

  type rec Tree<a> = Array<Node<a>>
  and enum Node<a> {
    Tree(Tree<a>),
    Leaf(Array<a>),
  }

  // a helper data structure used for building an array piece by piece
  record Builder<a> {
    btail: Array<a>,
    nodes: List<Node<a>>,
    numNodes: Number,
  }

  // A "tail" of < 32 values at the end of the array is kept as a performance
  // optimization
  abstract record ImmutableArray<a> {
    length: Number,
    shift: Number,
    root: Tree<a>,
    tail: Array<a>,
  }

  // Aliasing names to make references to mutable arrays within the Immutable
  // submodule clearer to distinguish
  let mutLength = length
  let mutInit = init
  let mutForEach = forEach
  let mutMap = map
  let mutReduce = reduce
  let mutReduceRight = reduceRight
  let mutFromList = fromList
  let mutCopy = copy
  let mutSlice = slice
  let mutAppend = append

  /**
   * An empty array.
   *
   * @since v0.6.0
   * @history v0.5.4: Originally in `"immutablearray"` module
   */
  provide let empty = {
    let empty = { length: 0, shift: branchingBits, root: [>], tail: [>] }
    empty
  }

  /**
   * Determines if the array contains no elements.
   *
   * @param array: The array to check
   * @returns `true` if the array is empty and `false` otherwise
   *
   * @since v0.6.0
   * @history v0.5.4: Originally in `"immutablearray"` module
   */
  provide let isEmpty = array => array.length == 0

  /**
   * Provides the length of the input array.
   *
   * @param array: The array to inspect
   * @returns The number of elements in the array
   *
   * @example length(fromList([1, 2, 3, 4, 5])) == 5
   * @since v0.6.0
   * @history v0.5.4: Originally in `"immutablearray"` module
   */
  provide let length = array => array.length

  let tailIndex = length => {
    let shiftedRight = length >> branchingBits
    shiftedRight << branchingBits
  }

  let wrapNegativeIndex = (len, index) => {
    if (index >= 0) index else len + index
  }

  let arraySetCopy = (index, value, array) => {
    let copy = mutCopy(array)
    copy[index] = value
    copy
  }

  // Appends 2 arrays together, truncating to a max size of 32 for storage in
  // a tree node. Also returns number of elements truncated.
  let arrayAppendMax32 = (array1, array2) => {
    let len1 = mutLength(array1)
    let len2 = mutLength(array2)

    let numToAppend = Number.min(len2, branchingFactor - len1)
    let toAppend = if (numToAppend < len2) {
      mutSlice(0, end=numToAppend, array2)
    } else {
      array2
    }
    let numNotAppended = len1 + len2 - branchingFactor

    (mutAppend(array1, toAppend), numNotAppended)
  }

  let log32floor = num => {
    let mut val = -1
    let mut num = num
    while (num > 0) {
      val += 1
      num = num >> branchingBits
    }
    val
  }

  /**
   * Retrieves the element from the array at the specified index.
   * A negative index is treated as an offset from the end of the array.
   *
   * @param index: The index to access
   * @param array: The array to access
   * @returns The element from the array
   * @throws IndexOutOfBounds: When the index being accessed is outside the array's bounds
   *
   * @example get(1, fromList([1, 2, 3, 4])) == 2
   * @example get(-1, fromList([1, 2, 3, 4])) == 4
   *
   * @since v0.6.0
   * @history v0.5.4: Originally in `"immutablearray"` module
   */
  provide let get = (index, array) => {
    let index = wrapNegativeIndex(array.length, index)

    let rec getInner = (shift, node) => {
      let pos = index >> shift & bitmask
      match (node[pos]) {
        Tree(subTree) => getInner(shift - branchingBits, subTree),
        Leaf(vals) => vals[index & bitmask],
      }
    }

    let { length, shift, root, tail } = array
    if (index < 0 || index >= length) {
      throw IndexOutOfBounds
    } else if (index >= tailIndex(length)) {
      tail[index & bitmask]
    } else {
      getInner(shift, root)
    }
  }

  /**
   * Creates a new array in which the element at the specified index is set to a
   * new value. A negative index is treated as an offset from the end of the array.
   *
   * @param index: The index to update
   * @param value: The value to store
   * @param array: The array to update
   * @returns A new array containing the new element at the given index
   * @throws IndexOutOfBounds: When the index being updated is outside the array's bounds
   *
   * @example set(1, 9, fromList([1, 2, 3, 4, 5])) == fromList([1, 9, 3, 4, 5])
   *
   * @since v0.6.0
   * @history v0.5.4: Originally in `"immutablearray"` module
   */
  provide let set = (index, value, array) => {
    let index = wrapNegativeIndex(array.length, index)

    let rec setInner = (shift, node) => {
      let pos = index >> shift & bitmask
      let newVal = match (node[pos]) {
        Tree(subTree) => {
          Tree(setInner(shift - branchingBits, subTree))
        },
        Leaf(vals) => {
          Leaf(arraySetCopy(index & bitmask, value, vals))
        },
      }
      arraySetCopy(pos, newVal, node)
    }

    let { length, shift, root, tail } = array
    if (index < 0 || index >= length) {
      throw IndexOutOfBounds
    } else if (index >= tailIndex(length)) {
      { length, shift, root, tail: arraySetCopy(index & bitmask, value, tail) }
    } else {
      { length, shift, root: setInner(shift, root), tail }
    }
  }

  // Inserts a new tail into the array. If the length of the tail equals the
  // branching factor, it is instead inserted into the main tree rather than
  // the tail
  let replaceTail = (newTail, array) => {
    let rec insertTailInTree = (shift, node) => {
      let pos = array.length >> shift & bitmask
      if (pos >= mutLength(node)) {
        let newElem = if (shift == branchingBits) {
          Leaf(newTail)
        } else {
          Tree(insertTailInTree(shift - branchingBits, [>]))
        }
        mutAppend(node, [> newElem])
      } else {
        let newSubTree = match (node[pos]) {
          Tree(subTree) => subTree,
          Leaf(_) => [> node[pos]],
        }
        let newNode = Tree(insertTailInTree(shift - branchingBits, newSubTree))
        arraySetCopy(pos, newNode, node)
      }
    }

    let { length, shift, root, tail } = array
    let newArrayLen = length + (mutLength(newTail) - mutLength(tail))
    if (mutLength(newTail) == branchingFactor) {
      let overflow = newArrayLen >> branchingBits > 1 << shift
      if (overflow) {
        let newShift = shift + branchingBits
        let newRoot = insertTailInTree(newShift, [> Tree(root)])
        { length: newArrayLen, shift: newShift, root: newRoot, tail: [>] }
      } else {
        let newRoot = insertTailInTree(shift, root)
        { length: newArrayLen, shift, root: newRoot, tail: [>] }
      }
    } else {
      { length: newArrayLen, shift, root, tail: newTail }
    }
  }

  let appendTree = (toAppend, array) => {
    let (appended, numNotAppended) = arrayAppendMax32(array.tail, toAppend)
    let newArray = replaceTail(appended, array)
    if (numNotAppended > 0) {
      let appendLen = mutLength(toAppend)
      let newTail = mutSlice(
        appendLen - numNotAppended,
        end=appendLen,
        toAppend
      )
      replaceTail(newTail, newArray)
    } else {
      newArray
    }
  }

  // Flatten an array into a builder
  let arrayToBuilder = array => {
    let rec reduceFn = (acc, node) => {
      match (node) {
        Tree(subTree) => mutReduce(reduceFn, acc, subTree),
        Leaf(_) => [node, ...acc],
      }
    }
    let { tail, root, length, _ } = array
    {
      btail: tail,
      nodes: mutReduce(reduceFn, [], root),
      numNodes: length >> branchingBits,
    }
  }

  // For use to compress a large (> 32) list of nodes into subtrees
  let rec compressNodes = (nodes, acc) => {
    let node = mutFromList(List.take(branchingFactor, nodes))
    let remaining = List.drop(branchingFactor, nodes)
    let newAcc = [Tree(node), ...acc]
    match (remaining) {
      [] => List.reverse(newAcc),
      _ => compressNodes(remaining, newAcc),
    }
  }

  let builderToArray = builder => {
    // Builds the non-tail portion of an array
    let rec buildTree = (nodes, numNodes) => {
      let newNodeSize = Number.ceil(numNodes / branchingFactor)
      match (newNodeSize) {
        1 => mutFromList(nodes),
        _ => buildTree(compressNodes(nodes, []), newNodeSize),
      }
    }

    let { btail, nodes, numNodes } = builder
    match (numNodes) {
      0 =>
        {
          length: mutLength(btail),
          shift: branchingBits,
          root: [>],
          tail: btail,
        },
      _ => {
        let treeSize = numNodes * branchingFactor
        let depth = log32floor(treeSize - 1)
        {
          length: treeSize + mutLength(btail),
          shift: Number.max(1, depth) * branchingBits,
          root: buildTree(nodes, numNodes),
          tail: btail,
        }
      },
    }
  }

  // Append a chunk of <= 32 values to a builder
  let appendBuilder = (toAppend, builder) => {
    let { btail, nodes, numNodes } = builder
    let (appended, numNotAppended) = arrayAppendMax32(btail, toAppend)

    if (numNotAppended >= 0) {
      let appendLen = mutLength(toAppend)
      {
        btail: mutSlice(appendLen - numNotAppended, end=appendLen, toAppend),
        nodes: [Leaf(appended), ...nodes],
        numNodes: numNodes + 1,
      }
    } else {
      { btail: appended, nodes, numNodes }
    }
  }

  /**
   * Creates a new array with the elements of the first array followed by
   * the elements of the second array.
   *
   * @param array1: The array containing elements to appear first
   * @param array2: The array containing elements to appear second
   * @returns The new array containing elements from `array1` followed by elements from `array2`
   *
   * @example append(fromList([1, 2]), fromList([3, 4, 5])) == fromList([1, 2, 3, 4, 5])
   *
   * @since v0.6.0
   * @history v0.5.4: Originally in `"immutablearray"` module
   */
  provide let append = (array1, array2) => {
    // Magic number of 4 determined best from benchmarks according to Elm's
    // Array implementation
    if (array2.length <= branchingFactor * 4) {
      let rec reduceFn = (array, node) => {
        match (node) {
          Tree(subTree) => mutReduce(reduceFn, array, subTree),
          Leaf(vals) => appendTree(vals, array),
        }
      }
      let withoutTail = mutReduce(reduceFn, array1, array2.root)
      appendTree(array2.tail, withoutTail)
    } else {
      let rec reduceFn = (builder, node) => {
        match (node) {
          Tree(subTree) => mutReduce(reduceFn, builder, subTree),
          Leaf(vals) => appendBuilder(vals, builder),
        }
      }
      let withoutTail = mutReduce(reduceFn, arrayToBuilder(array1), array2.root)
      let { btail, nodes, numNodes } = appendBuilder(array2.tail, withoutTail)
      builderToArray({ btail, nodes: List.reverse(nodes), numNodes })
    }
  }

  /**
   * Creates a single array containing the elements of all arrays in the
   * provided list.
   *
   * @param arrays: A list containing all arrays to combine
   * @returns The new array
   *
   * @example concat([fromList([1, 2]), fromList([3, 4]), fromList([5, 6])]) == fromList([1, 2, 3, 4, 5, 6])
   *
   * @since v0.6.0
   * @history v0.5.4: Originally in `"immutablearray"` module
   */
  provide let concat = arrays => {
    List.reduce(append, empty, arrays)
  }

  /**
   * Creates a new array of the specified length where each element is
   * initialized with the result of an initializer function. The initializer
   * is called with the index of each array element.
   *
   * @param length: The length of the new array
   * @param fn: The initializer function to call with each index, where the value returned will be used to initialize the element
   * @returns The new array
   *
   * @example init(5, i => i + 3) == fromList([3, 4, 5, 6, 7])
   *
   * @since v0.6.0
   * @history v0.5.4: Originally in `"immutablearray"` module
   */
  provide let init = (length, fn) => {
    let tailLen = length % branchingFactor
    let btail = mutInit(tailLen, i => fn(length - tailLen + i))

    let rec initInner = (beginI, nodes) => {
      if (beginI < 0) {
        builderToArray({ btail, nodes, numNodes: length >> branchingBits })
      } else {
        let leaf = Leaf(mutInit(branchingFactor, i => fn(beginI + i)))
        initInner(beginI - branchingFactor, [leaf, ...nodes])
      }
    }
    initInner(length - tailLen - branchingFactor, [])
  }

  /**
   * Creates a new array of the specified length with each element being
   * initialized with the given value.
   *
   * @param length: The length of the new array
   * @param value: The value to store at each index
   * @returns The new array
   *
   * @example make(5, "foo") == fromList(["foo", "foo", "foo", "foo", "foo"])
   *
   * @since v0.6.0
   * @history v0.5.4: Originally in `"immutablearray"` module
   */
  provide let make = (length, value) => {
    init(length, (_) => value)
  }

  /**
   * Iterates an array, calling an iterator function on each element.
   *
   * @param fn: The iterator function to call with each element
   * @param array: The array to iterate
   *
   * @since v0.6.0
   * @history v0.5.4: Originally in `"immutablearray"` module
   */
  provide let forEach = (fn, array) => {
    let rec forEachFn = node => {
      match (node) {
        Tree(subTree) => mutForEach(forEachFn, subTree),
        Leaf(vals) => mutForEach(fn, vals),
      }
    }
    let { tail, root, _ } = array
    mutForEach(forEachFn, root)
    mutForEach(fn, tail)
  }

  /**
   * Iterates an array a given number of times, calling an iterator function on each element.
   *
   * @param fn: The iterator function to call with each element
   * @param n: The number of times to iterate the given array
   * @param array: The array to iterate
   *
   * @since v0.6.0
   * @history v0.5.4: Originally in `"immutablearray"` module
   */
  provide let cycle = (fn, n, array) => {
    for (let mut i = 0; i < n; i += 1) {
      forEach(fn, array)
    }
  }

  /**
   * Produces a new array initialized with the results of a mapper function
   * called on each element of the input array.
   *
   * @param fn: The mapper function to call on each element, where the value returned will be used to initialize the element in the new array
   * @param array: The array to iterate
   * @returns The new array with mapped values
   *
   * @since v0.6.0
   * @history v0.5.4: Originally in `"immutablearray"` module
   */
  provide let map = (fn, array) => {
    let rec mapFn = node => {
      match (node) {
        Tree(subTree) => Tree(mutMap(mapFn, subTree)),
        Leaf(vals) => Leaf(mutMap(fn, vals)),
      }
    }
    let { length, shift, root, tail } = array
    let newRoot = mutMap(mapFn, root)
    let newTail = mutMap(fn, tail)
    { length, shift, root: newRoot, tail: newTail }
  }

  /**
   * Combines all elements of an array using a reducer function,
   * starting from the "head", or left side, of the array.
   *
   * In `ImmutableArray.reduce(fn, initial, array)`, `fn` is called with
   * an accumulator and each element of the array, and returns
   * a new accumulator. The final value is the last accumulator
   * returned. The accumulator starts with value `initial`.
   *
   * @param fn: The reducer function to call on each element, where the value returned will be the next accumulator value
   * @param initial: The initial value to use for the accumulator on the first iteration
   * @param array: The array to iterate
   * @returns The final accumulator returned from `fn`
   *
   * @example reduce((acc, x) => acc + x, 0, fromList([1, 2, 3])) == 6
   *
   * @since v0.6.0
   * @history v0.5.4: Originally in `"immutablearray"` module
   */
  provide let reduce = (fn, initial, array) => {
    let rec reduceFn = (acc, node) => {
      match (node) {
        Tree(subTree) => mutReduce(reduceFn, acc, subTree),
        Leaf(vals) => mutReduce(fn, acc, vals),
      }
    }
    let { tail, root, _ } = array
    let withoutTail = mutReduce(reduceFn, initial, root)
    mutReduce(fn, withoutTail, tail)
  }

  /**
   * Combines all elements of an array using a reducer function,
   * starting from the "end", or right side, of the array.
   *
   * In `ImmutableArray.reduceRight(fn, initial, array)`, `fn` is called with
   * each element of the array and an accumulator, and returns
   * a new accumulator. The final value is the last accumulator
   * returned. The accumulator starts with value `initial`.
   *
   * @param fn: The reducer function to call on each element, where the value returned will be the next accumulator value
   * @param initial: The initial value to use for the accumulator on the first iteration
   * @param array: The array to iterate
   * @returns The final accumulator returned from `fn`
   *
   * @example reduceRight((x, acc) => acc ++ x, "", fromList(["baz", "bar", "foo"])) == "foobarbaz"
   *
   * @since v0.6.0
   * @history v0.5.4: Originally in `"immutablearray"` module
   */
  provide let reduceRight = (fn, initial, array) => {
    let rec reduceFn = (node, acc) => {
      match (node) {
        Tree(subTree) => mutReduceRight(reduceFn, acc, subTree),
        Leaf(vals) => mutReduceRight(fn, acc, vals),
      }
    }
    let { tail, root, _ } = array
    let tailVal = mutReduceRight(fn, initial, tail)
    mutReduceRight(reduceFn, tailVal, root)
  }

  /**
   * Produces a new array by calling a function on each element
   * of the input array. Each iteration produces an intermediate
   * array, which are all appended to produce a "flattened" array
   * of all results.
   *
   * @param fn: The function to be called on each element, where the value returned will be an array that gets appended to the new array
   * @param array: The array to iterate
   * @returns The new array
   *
   * @example flatMap(n => fromList([n, n + 1]), fromList([1, 3, 5])) == fromList([1, 2, 3, 4, 5, 6])
   *
   * @since v0.6.0
   * @history v0.5.4: Originally in `"immutablearray"` module
   */
  provide let flatMap = (fn, array) => {
    reduce((acc, x) => append(acc, fn(x)), empty, array)
  }

  /**
   * Converts the input list to an array.
   *
   * @param list: The list to convert
   * @returns The array containing all elements from the list
   *
   * @since v0.6.0
   * @history v0.5.4: Originally in `"immutablearray"` module
   */
  provide let fromList = list => {
    let rec fromListInner = (list, nodes, numNodes) => {
      let node = mutFromList(List.take(branchingFactor, list))
      let remaining = List.drop(branchingFactor, list)
      if (mutLength(node) < branchingFactor) {
        builderToArray({ btail: node, nodes: List.reverse(nodes), numNodes })
      } else {
        fromListInner(remaining, [Leaf(node), ...nodes], numNodes + 1)
      }
    }

    fromListInner(list, [], 0)
  }

  /**
   * Converts the input array to a list.
   *
   * @param array: The array to convert
   * @returns The list containing all elements from the array
   *
   * @since v0.6.0
   * @history v0.5.4: Originally in `"immutablearray"` module
   */
  provide let toList = array => {
    reduceRight((val, list) => [val, ...list], [], array)
  }

  /**
   * Produces a new array by calling a function on each element of
   * the input array and only including it in the result array if the element satisfies
   * the condition.
   *
   * @param fn: The function to call on each element, where the returned value indicates if the element satisfies the condition
   * @param array: The array to iterate
   * @returns The new array containing elements where `fn` returned `true`
   *
   * @since v0.6.0
   * @history v0.5.4: Originally in `"immutablearray"` module
   */
  provide let filter = (fn, array) => {
    fromList(
      reduceRight((x, arr) => if (fn(x)) [x, ...arr] else arr, [], array)
    )
  }

  /**
   * Checks that the given condition is satisfied for all
   * elements in the input array.
   *
   * @param fn: The function to call on each element, where the returned value indicates if the element satisfies the condition
   * @param array: The array to check
   * @returns `true` if all elements satify the condition or `false` otherwise
   *
   * @since v0.6.0
   * @history v0.5.4: Originally in `"immutablearray"` module
   */
  provide let every = (fn, array) => {
    reduce((acc, x) => acc && fn(x), true, array)
  }

  /**
   * Checks that the given condition is satisfied **at least
   * once** by an element in the input array.
   *
   * @param fn: The function to call on each element, where the returned value indicates if the element satisfies the condition
   * @param array: The array to iterate
   * @returns `true` if one or more elements satify the condition or `false` otherwise
   *
   * @since v0.6.0
   * @history v0.5.4: Originally in `"immutablearray"` module
   */
  provide let some = (fn, array) => {
    reduce((acc, x) => acc || fn(x), false, array)
  }

  /**
   * Creates a new array with all elements in reverse order.
   *
   * @param array: The array to reverse
   * @returns The new array
   *
   * @since v0.6.0
   * @history v0.5.4: Originally in `"immutablearray"` module
   */
  provide let reverse = array => {
    fromList(reduce((acc, x) => [x, ...acc], [], array))
  }

  /**
   * Checks if the value is an element of the input array.
   * Uses the generic `==` structural equality operator.
   *
   * @param search: The value to compare
   * @param array: The array to inspect
   * @returns `true` if the value exists in the array or `false` otherwise
   *
   * @since v0.6.0
   * @history v0.5.4: Originally in `"immutablearray"` module
   */
<<<<<<< HEAD
  provide let contains = (value, array) => {
    reduce((acc, x) => acc || x == value, false, array)
=======

  provide let contains = (search, array) => {
    reduce((acc, x) => acc || x == search, false, array)
>>>>>>> be7ff9d9
  }

  /**
   * Finds the first element in an array that satisfies the given condition.
   *
   * @param fn: The function to call on each element, where the returned value indicates if the element satisfies the condition
   * @param array: The array to search
   * @returns `Some(element)` containing the first value found or `None` otherwise
   *
   * @since v0.6.0
   * @history v0.5.4: Originally in `"immutablearray"` module
   */
  provide let find = (fn, array) => {
    reduce((acc, x) => if (acc == None && fn(x)) Some(x) else acc, None, array)
  }

  /**
   * Finds the first index in an array where the element satisfies the given condition.
   *
   * @param fn: The function to call on each element, where the returned value indicates if the element satisfies the condition
   * @param array: The array to search
   * @returns `Some(index)` containing the index of the first element found or `None` otherwise
   *
   * @since v0.6.0
   * @history v0.5.4: Originally in `"immutablearray"` module
   */
  provide let findIndex = (fn, array) => {
    let mut i = -1
    reduce((acc, x) => {
      i += 1
      if (acc == None && fn(x)) Some(i) else acc
    }, None, array)
  }

  /**
   * Combines two arrays into a Cartesian product of tuples containing
   * all ordered pairs `(a, b)`.
   *
   * @param array1: The array to provide values for the first tuple element
   * @param array2: The array to provide values for the second tuple element
   * @returns The new array containing all pairs of `(a, b)`
   *
   * @since v0.6.0
   * @history v0.5.4: Originally in `"immutablearray"` module
   */
  provide let product = (array1, array2) => {
    fromList(reduceRight((x1, list) => {
      reduceRight((x2, list) => [(x1, x2), ...list], list, array2)
    }, [], array1))
  }

  /**
   * Counts the number of elements in an array that satisfy the given condition.
   *
   * @param fn: The function to call on each element, where the returned value indicates if the element satisfies the condition
   * @param array: The array to iterate
   * @returns The total number of elements that satisfy the condition
   *
   * @since v0.6.0
   * @history v0.5.4: Originally in `"immutablearray"` module
   */
  provide let count = (fn, array) => {
    reduce((acc, x) => if (fn(x)) acc + 1 else acc, 0, array)
  }

  /**
   * Produces a new array with any duplicates removed.
   * Uses the generic `==` structural equality operator.
   *
   * @param array: The array to filter
   * @returns The new array with only unique values
   *
   * @since v0.6.0
   * @history v0.5.4: Originally in `"immutablearray"` module
   */
  provide let unique = array => {
    // TODO(#1651): improve performance
    fromList(List.unique(toList(array)))
  }

  /**
   * Produces a new array filled with tuples of elements from both given arrays.
   * The first tuple will contain the first item of each array, the second tuple
   * will contain the second item of each array, and so on.
   *
   * Calling this function with arrays of different sizes will cause the returned
   * array to have the length of the smaller array.
   *
   * @param array1: The array to provide values for the first tuple element
   * @param array2: The array to provide values for the second tuple element
   * @returns The new array containing indexed pairs of `(a, b)`
   *
   * @since v0.6.0
   * @history v0.5.4: Originally in `"immutablearray"` module
   */
  provide let zip = (array1, array2) => {
    fromList(List.zip(toList(array1), toList(array2)))
  }

  /**
   * Produces a new array filled with elements defined by applying a function on
   * pairs from both given arrays. The first element will contain the result of
   * applying the function to the first elements of each array, the second element
   * will contain the result of applying the function to the second elements of
   * each array, and so on.
   *
   * Calling this function with arrays of different sizes will cause the returned
   * array to have the length of the smaller array.
   *
   * @param fn: The function to apply to pairs of elements
   * @param array1: The array whose elements will each be passed to the function as the first argument
   * @param array2: The array whose elements will each be passed to the function as the second argument
   * @returns The new array containing elements derived from applying the function to pairs of input array elements
   *
   * @example zipWith((a, b) => a + b, fromList([1, 2, 3]), fromList([4, 5, 6])) == fromList([5, 7, 9])
   * @example zipWith((a, b) => a * b, fromList([1, 2, 3]), fromList([4, 5])) == fromList([4, 10])
   *
   * @since v0.6.0
   * @history v0.5.4: Originally in `"immutablearray"` module
   */
  provide let zipWith = (fn, array1, array2) => {
    fromList(List.zipWith(fn, toList(array1), toList(array2)))
  }

  /**
   * Produces two arrays by splitting apart an array of tuples.
   *
   * @param array: The array of tuples to split
   * @returns An array containing all elements from the first tuple element and an array containing all elements from the second tuple element
   *
   * @since v0.6.0
   * @history v0.5.4: Originally in `"immutablearray"` module
   */
  provide let unzip = array => {
    let (list1, list2) = List.unzip(toList(array))
    (fromList(list1), fromList(list2))
  }

  /**
   * Concatenates an array of strings into a single string, separated by a separator string.
   *
   * @param separator: The separator to insert between items in the string
   * @param array: The input strings
   * @returns The concatenated string
   *
   * @since v0.6.0
   * @history v0.5.4: Originally in `"immutablearray"` module
   */
  provide let join = (separator, array) => {
    // TODO(#728): Improve performance here with buffer approach
    let iter = (acc, str) => {
      match (acc) {
        None => Some(str),
        Some(prev) => Some(prev ++ separator ++ str),
      }
    }
    match (reduce(iter, None, array)) {
      None => "",
      Some(s) => s,
    }
  }

  let clampIndex = (len, index) => {
    Number.min(len, Number.max(0, wrapNegativeIndex(len, index)))
  }

  /**
   * Slices an array given zero-based start and end indexes. The value
   * at the end index will not be included in the result.
   *
   * If either index is a negative number, it will be treated as a reverse index from
   * the end of the array.
   *
   * @param start: The index of the array where the slice will begin (inclusive)
   * @param end: The index of the array where the slice will end (exclusive)
   * @param array: The array to be sliced
   * @returns The subset of the array that was sliced
   *
   * @example slice(0, 2, fromList(['a', 'b', 'c'])) == fromList(['a', 'b'])
   * @example slice(1, -1, fromList(['a', 'b', 'c'])) == fromList(['b'])
   *
   * @since v0.6.0
   * @history v0.5.4: Originally in `"immutablearray"` module
   * @history v0.6.0: Default `end` to the Array length
   */
  provide let slice = (start, end=length(array), array) => {
    let begin = clampIndex(array.length, start)
    let end = clampIndex(array.length, end)
    let mut i = array.length
    fromList(reduceRight((x, acc) => {
      i -= 1
      if (i >= begin && i < end) [x, ...acc] else acc
    }, [], array))
  }

  /**
   * Sorts the given array based on a given comparator function.
   *
   * Ordering is calculated using a comparator function which takes two array elements and must return 0 if both are equal, a positive number if the first is greater, and a negative number if the first is smaller.
   * @param comp: The comparator function used to indicate sort order
   * @param array: The array to be sorted
   * @returns The sorted array
   *
   * @since v0.6.0
   * @history v0.5.4: Originally in `"immutablearray"` module
   */
  provide let sort = (comp, array) => {
    fromList(List.sort(comp, toList(array)))
  }

  /**
   * Rotates array elements by the specified amount to the left, such that the
   * `n`th element is the first in the new array.
   *
   * If value is negative, array elements will be rotated by the
   * specified amount to the right. See examples.
   *
   * @param n: The number of elements to rotate by
   * @param array: The array to be rotated
   *
   * @example rotate(2, fromList([1, 2, 3, 4, 5])) == fromList([3, 4, 5, 1, 2])
   * @example rotate(-1, fromList([1, 2, 3, 4, 5])) == fromList([5, 1, 2, 3, 4])
   *
   * @since v0.6.0
   * @history v0.5.4: Originally in `"immutablearray"` module
   */
  provide let rotate = (n, array) => {
    let sliceI = if (array.length == 0) 0 else n % array.length
    let before = slice(0, end=sliceI, array)
    let after = slice(sliceI, end=array.length, array)
    append(after, before)
  }
}<|MERGE_RESOLUTION|>--- conflicted
+++ resolved
@@ -115,14 +115,7 @@
  * @since v0.1.0
  */
 @unsafe
-<<<<<<< HEAD
-provide let init: (Number, Number => a) => Array<a> = (
-  length: Number,
-  fn: Number => a,
-) => {
-=======
 provide let init = (length: Number, fn: Number => a) => {
->>>>>>> be7ff9d9
   from WasmI32 use { (+), (*), (<) }
   checkLength(length)
   let length = coerceNumberToWasmI32(length)
@@ -1803,14 +1796,8 @@
    * @since v0.6.0
    * @history v0.5.4: Originally in `"immutablearray"` module
    */
-<<<<<<< HEAD
-  provide let contains = (value, array) => {
-    reduce((acc, x) => acc || x == value, false, array)
-=======
-
   provide let contains = (search, array) => {
     reduce((acc, x) => acc || x == search, false, array)
->>>>>>> be7ff9d9
   }
 
   /**
