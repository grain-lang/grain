--- conflicted
+++ resolved
@@ -62,13 +62,8 @@
  *
  * @since v0.1.0
  */
-<<<<<<< HEAD
-@disableGC
-export let rec make: (Number, a) -> Array<a> = (length: Number, item: a) => {
-=======
 @unsafe
-export let make /*: (Number, a) -> Array<a>*/ = (length: Number, item: a) => {
->>>>>>> f697074c
+export let make: (Number, a) -> Array<a> = (length: Number, item: a) => {
   let lengthArg = length
   checkLength(length)
   let length = coerceNumberToWasmI32(length)
@@ -97,13 +92,8 @@
  *
  * @since v0.1.0
  */
-<<<<<<< HEAD
-@disableGC
-export let rec init: (Number, Number -> a) -> Array<a> =
-=======
 @unsafe
-export let init /*: (Number, Number -> a) -> Array<a>*/ =
->>>>>>> f697074c
+export let init: (Number, Number -> a) -> Array<a> =
   (
     length: Number,
     fn: Number -> a,
