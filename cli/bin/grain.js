#!/usr/bin/env node

// https://github.com/grain-lang/grain/issues/114
const v8 = require("v8");
/* From the Node.js docs:
 *
 *   The v8.setFlagsFromString() method can be used to programmatically set V8 command-line flags.
 *   This method should be used with care. Changing settings after the VM has started may result
 *   in unpredictable behavior, including crashes and data loss; or it may simply do nothing.
 *
 * This seems to work for our needs with Node 16, but we should be cautious when updating.
 */
v8.setFlagsFromString("--experimental-wasm-return-call");

const program = require("commander");
const exec = require("./exec.js");
const run = require("./run.js");

const stdlibPath = require("@grain/stdlib");

function list(val) {
  return val.split(",");
}

function num(val) {
  return Number.parseInt(val, 10);
}

function graincVersion() {
  return exec.grainc("--version", program, { stdio: "pipe" }).toString().trim();
}

class ForwardOption extends program.Option {
  // A ForwardOption is forwarded to the underlying program
  forward = true;

  toFlag(opts) {
    const value = opts[this.attributeName()];

    if (value instanceof Array && value.length > 0) {
      return `${this.long || this.short} ${value.join(",")}`;
    } else if (typeof value === "string" || typeof value === "number") {
      return `${this.long || this.short} ${value}`;
    } else if (
      (this.negate && value === false) ||
      (!this.negate && value === true)
    ) {
      return this.long || this.short;
    }
  }
}

class ProfileOption extends program.Option {
  // Like ForwardOption, ProfileOption is forwarded to the underlying program
  // but we convert the flag into a profile flag, i.e. `--release` becomes `--profile=release`
  forward = true;

  toFlag(opts) {
    const attribute = this.attributeName();
    if (opts[attribute]) {
      return `--profile=${attribute}`;
    }
  }
}

const optionApplicator = (Option) =>
  function (flags, description, parser, defaultValue) {
    const option = new Option(flags, description);
    if (parser) option.argParser(parser);
    if (typeof defaultValue !== "undefined") option.default(defaultValue);
    return this.addOption(option);
  };

// Adds .forwardOption to commands. Similar to Commander's native .option,
// but will forward the flag to the underlying program.
program.Command.prototype.forwardOption = optionApplicator(ForwardOption);

// Adds .profileOption to commands. Similar to Commander's native .option,
// but will convert the flag from the shorthand to the full form.
program.Command.prototype.profileOption = optionApplicator(ProfileOption);

program
  .option("-v, --version", "output CLI and compiler versions")
  .on("option:version", () => {
    console.log(`Grain cli ${require("../package.json").version}`);
    console.log(`Grain compiler ${graincVersion()}`);
    process.exit(0);
  })
  .description("Compile and run Grain programs. 🌾")
  .addOption(new program.Option("-p, --print-output").hideHelp())
  .forwardOption(
    "-I, --include-dirs <dirs>",
    "add additional dependency include directories",
    list,
    []
  )
  .forwardOption(
    "-S, --stdlib <path>",
    "override the standard libary with your own",
    null,
    stdlibPath
  )
  .forwardOption(
    "--initial-memory-pages <size>",
    "initial number of WebAssembly memory pages",
    num
  )
  .forwardOption(
    "--maximum-memory-pages <size>",
    "maximum number of WebAssembly memory pages",
    num
  )
  .forwardOption(
    "--compilation-mode <mode>",
    "compilation mode (advanced use only)"
  )
  .forwardOption(
    "--elide-type-info",
    "don't include runtime type information used by toString/print"
  )
  .profileOption(
    "--release",
    "compile using the release profile (production mode)"
  )
  .forwardOption(
    "--experimental-wasm-tail-call",
    "enables tail-call optimization"
  )
  .forwardOption("--debug", "compile with debugging information")
  .forwardOption("--wat", "additionally produce a WebAssembly Text (.wat) file")
  .forwardOption(
    "--hide-locs",
    "hide locations from intermediate trees. Only has an effect with `--verbose`"
  )
  .forwardOption("--no-color", "disable colored output")
  .forwardOption("--no-gc", "turn off reference counting garbage collection")
  .forwardOption(
    "--no-bulk-memory",
    "polyfill WebAssembly bulk memory instructions"
  )
  .forwardOption(
    "--wasi-polyfill <filename>",
    "path to custom WASI implementation"
  )
  .forwardOption(
    "--use-start-section",
    "replaces the _start export with a start section during linking"
  )
  .forwardOption("--no-link", "disable static linking")
  .forwardOption(
    "--no-pervasives",
    "don't automatically import the Grain Pervasives module"
  )
  .forwardOption("-o <filename>", "output filename")
  .forwardOption("-O <level>", "set the optimization level")
  .forwardOption(
    "--parser-debug-level <level>",
    "debugging level for parser output"
  )
  .forwardOption(
    "--memory-base <addr>",
    "set the base address for the Grain heap"
  )
  .forwardOption("--source-map", "generate source maps")
  .forwardOption("--strict-sequence", "enable strict sequencing")
  .forwardOption(
    "--verbose",
    "print critical information at various stages of compilation"
  )
  // The root command that compiles & runs
  .arguments("<file>")
  .action(function (file, options, program) {
    exec.grainc(file, program);
    if (options.o) {
      run(options.o, program.opts());
    } else {
      run(file.replace(/\.gr$/, ".gr.wasm"), program.opts());
    }
  });

program
  .command("compile <file>")
  .description("compile a grain program into wasm")
  .action(function (file) {
    // The compile subcommand inherits all behaviors/options of the
    // top level grain command
    exec.grainc(file, program);
  });

program
  .command("run <file>")
  .description("run a wasm file with grain's javascript runner")
  .action(function (wasmFile) {
    // The run subcommand inherits all options of the
    // top level grain command
    run(wasmFile, program.opts());
  });

// TODO(#1147): Create a common set of parameters that are passed through to commands

program
<<<<<<< HEAD
  .command("lsp")
  .description("start the Grain LSP server")
  .forwardOption("--debuglsp", "output lsp debug information to a file")
  .forwardOption(
    "-I, --include-dirs <dirs>",
    "add additional dependency include directories",
    list,
    []
  )
  .forwardOption(
    "-S, --stdlib <path>",
    "override the standard libary with your own",
    null,
    stdlibPath
  )
  .forwardOption(
    "--compilation-mode <mode>",
    "compilation mode (advanced use only)"
  )
  .forwardOption(
    "--elide-type-info",
    "don't include runtime type information used by toString/print"
  )
  .forwardOption(
    "--experimental-wasm-tail-call",
    "enables tail-call optimization"
  )
  .forwardOption("--no-gc", "turn off reference counting garbage collection")
  .forwardOption(
    "--no-bulk-memory",
    "polyfill WebAssembly bulk memory instructions"
  )
  .forwardOption(
    "--no-pervasives",
    "don't automatically import the Grain Pervasives module"
  )
  .forwardOption("--strict-sequence", "enable strict sequencing")
  .action(
    wrapAction(function (options, program) {
      // The lsp subcommand inherits all options of the
      // top level grain command
      lsp(program);
    })
  );
=======
  .command("lsp <file>")
  .description("check a grain file for LSP")
  .action(function (file) {
    // The lsp subcommand inherits all options of the
    // top level grain command

    // call the compiler, passing stdio through so the compiler gets the source code on stdin
    // and we get the compiler output in stdout
    // we still take the file name so we have it available

    exec.grainc(`--lsp ${file}`, program);
  });
>>>>>>> 002f5701

program
  .command("doc <file|dir>")
  .description("generate documentation for a grain file")
  .forwardOption(
    "--current-version <version>",
    "provide a version to use as current when generating markdown for `@since` and `@history` attributes"
  )
  .action(function (file, options, program) {
    exec.graindoc(file, program);
  });

program
  .command("format <file|dir>")
  .description("format a grain file")
  .action(function (file, options, program) {
    exec.grainformat(file, program);
  });
program.parse(process.argv);<|MERGE_RESOLUTION|>--- conflicted
+++ resolved
@@ -196,68 +196,12 @@
     run(wasmFile, program.opts());
   });
 
-// TODO(#1147): Create a common set of parameters that are passed through to commands
-
-program
-<<<<<<< HEAD
+program
   .command("lsp")
   .description("start the Grain LSP server")
-  .forwardOption("--debuglsp", "output lsp debug information to a file")
-  .forwardOption(
-    "-I, --include-dirs <dirs>",
-    "add additional dependency include directories",
-    list,
-    []
-  )
-  .forwardOption(
-    "-S, --stdlib <path>",
-    "override the standard libary with your own",
-    null,
-    stdlibPath
-  )
-  .forwardOption(
-    "--compilation-mode <mode>",
-    "compilation mode (advanced use only)"
-  )
-  .forwardOption(
-    "--elide-type-info",
-    "don't include runtime type information used by toString/print"
-  )
-  .forwardOption(
-    "--experimental-wasm-tail-call",
-    "enables tail-call optimization"
-  )
-  .forwardOption("--no-gc", "turn off reference counting garbage collection")
-  .forwardOption(
-    "--no-bulk-memory",
-    "polyfill WebAssembly bulk memory instructions"
-  )
-  .forwardOption(
-    "--no-pervasives",
-    "don't automatically import the Grain Pervasives module"
-  )
-  .forwardOption("--strict-sequence", "enable strict sequencing")
-  .action(
-    wrapAction(function (options, program) {
-      // The lsp subcommand inherits all options of the
-      // top level grain command
-      lsp(program);
-    })
-  );
-=======
-  .command("lsp <file>")
-  .description("check a grain file for LSP")
-  .action(function (file) {
-    // The lsp subcommand inherits all options of the
-    // top level grain command
-
-    // call the compiler, passing stdio through so the compiler gets the source code on stdin
-    // and we get the compiler output in stdout
-    // we still take the file name so we have it available
-
-    exec.grainc(`--lsp ${file}`, program);
-  });
->>>>>>> 002f5701
+  .action(function (options, program) {
+    exec.lsp(program);
+  });
 
 program
   .command("doc <file|dir>")
