--- conflicted
+++ resolved
@@ -187,7 +187,6 @@
 
 program
   .description("Compile and run Grain programs. 🌾")
-<<<<<<< HEAD
   .addOption(new program.Option("-p, --print-output").hideHelp())
   .forwardOption(
     "-I, --include-dirs <dirs>",
@@ -252,16 +251,6 @@
     "--no-pervasives",
     "don't automatically import the Grain Pervasives module"
   )
-=======
-  // Show the default usage without "compile-and-run"
-  .usage("[options] <file>")
-  .addHelpCommand(false)
-  // The default command that compiles & runs
-  .command("compile-and-run <file>", { isDefault: true, hidden: true })
-  // `--version` should only be available on the default command
-  .version(pkgJson.version, "-v, --version", "output the current version")
-  .addOption(new commander.Option("-p, --print-output").hideHelp())
->>>>>>> 97f99f4a
   .forwardOption("-o <filename>", "output filename")
   .action(function (file, options, program) {
     exec.grainc(file, options, program);
@@ -285,25 +274,9 @@
   .action(run);
 
 program
-<<<<<<< HEAD
   .command("lsp")
   .description("start the Grain LSP server")
-  .action(function (options, program) {
-    exec.grainlsp(program);
-=======
-  .command("lsp <file>")
-  .description("check a grain file for LSP")
-  .action(function (file, options, program) {
-    // The lsp subcommand inherits all options of the
-    // top level grain command
-
-    // call the compiler, passing stdio through so the compiler gets the source code on stdin
-    // and we get the compiler output in stdout
-    // we still take the file name so we have it available
-
-    exec.grainc(`--lsp ${file}`, options, program);
->>>>>>> 97f99f4a
-  });
+  .action(exec.grainlsp);
 
 program
   .command("doc <file|dir>")
